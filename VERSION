<<<<<<< HEAD
4.12.0+multicore~alpha2
=======
4.12.0~alpha3
>>>>>>> 7d263c51

# The version string is the first line of this file.
# It must be in the format described in stdlib/sys.mli<|MERGE_RESOLUTION|>--- conflicted
+++ resolved
@@ -1,8 +1,4 @@
-<<<<<<< HEAD
-4.12.0+multicore~alpha2
-=======
-4.12.0~alpha3
->>>>>>> 7d263c51
+4.12.0+multicore~alpha3
 
 # The version string is the first line of this file.
 # It must be in the format described in stdlib/sys.mli