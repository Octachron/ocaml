--- conflicted
+++ resolved
@@ -1,8 +1,4 @@
-<<<<<<< HEAD
-4.02.1+multicore-dev0
-=======
-4.02.2+dev10-2015-06-17
->>>>>>> a60a6b49
+4.02.2+multicore-dev0
 
 # The version string is the first line of this file.
 # It must be in the format described in stdlib/sys.mli