--- conflicted
+++ resolved
@@ -7,15 +7,9 @@
 - Attributes and extension nodes
 - Generative functors
 - Module aliases
-<<<<<<< HEAD
-- Read-only strings: split the "string" type into two types, "string" and
-  "bytes". Same for the stdlib modules "String" and "Bytes". "string" is
-  now read-only and "bytes" is read-write. A compatibility mode (enabled
-  by default) identifies the two types so old programs still work as
-  before. The new mode is enabled with command-line option "-safe-string".
-=======
 * Alternative syntax for string literals {id|...|id} (can break comments)
->>>>>>> f1f36269
+- Separation between read-only strings (type string) and read-write byte
+  sequences (type bytes). Activated by command-line option -safe-string.
 
 Build system for the OCaml distribution:
 - Use -bin-annot when building.
