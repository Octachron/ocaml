/**************************************************************************/
/*                                                                        */
/*                                 OCaml                                  */
/*                                                                        */
/*             Xavier Leroy, projet Cristal, INRIA Rocquencourt           */
/*                                                                        */
/*   Copyright 1996 Institut National de Recherche en Informatique et     */
/*     en Automatique.                                                    */
/*                                                                        */
/*   All rights reserved.  This file is distributed under the terms of    */
/*   the GNU Lesser General Public License version 2.1, with the          */
/*   special exception on linking described in the file LICENSE.          */
/*                                                                        */
/**************************************************************************/

#include <string.h>
#include <fcntl.h>
#include <signal.h>
#include "libgraph.h"
#include <caml/alloc.h>
#include <caml/callback.h>
#include <caml/fail.h>
#include <caml/memory.h>
#ifdef HAS_UNISTD
#include <unistd.h>
#endif
#ifdef HAS_SETITIMER
#include <sys/time.h>
#endif

Display * caml_gr_display = NULL;
int caml_gr_screen;
Colormap caml_gr_colormap;
int caml_gr_white, caml_gr_black, caml_gr_background;
struct canvas caml_gr_window;
struct canvas caml_gr_bstore;
Bool caml_gr_display_modeflag;
Bool caml_gr_remember_modeflag;
int caml_gr_x, caml_gr_y;
int caml_gr_color;
extern XFontStruct * caml_gr_font;
long caml_gr_selected_events;
Bool caml_gr_ignore_sigio = False;
static Bool caml_gr_initialized = False;
static char * window_name = NULL;

static int caml_gr_error_handler(Display *display, XErrorEvent *error);
static int caml_gr_ioerror_handler(Display *display);
value caml_gr_clear_graph(void);

value caml_gr_open_graph(value arg)
{
  char display_name[256], geometry_spec[64];
  const char * p;
  char * q;
  XSizeHints hints;
  int ret;
  XEvent event;
  int x, y, w, h;
  XWindowAttributes attributes;

  if (caml_gr_initialized) {
    caml_gr_clear_graph();
  } else {

    /* Parse the argument */
    for (p = String_val(arg), q = display_name; *p != 0 && *p != ' '; p++)
      if (q < display_name + sizeof(display_name) - 1) *q++ = *p;
    *q = 0;
    while (*p == ' ') p++;
    for (q = geometry_spec; *p != 0; p++)
      if (q < geometry_spec + sizeof(geometry_spec) - 1) *q++ = *p;
    *q = 0;

    /* Open the display */
    if (caml_gr_display == NULL) {
      caml_gr_display = XOpenDisplay(display_name);
      if (caml_gr_display == NULL)
        caml_gr_fail("Cannot open display %s", XDisplayName(display_name));
      caml_gr_screen = DefaultScreen(caml_gr_display);
      caml_gr_black = BlackPixel(caml_gr_display, caml_gr_screen);
      caml_gr_white = WhitePixel(caml_gr_display, caml_gr_screen);
      caml_gr_background = caml_gr_white;
      caml_gr_colormap = DefaultColormap(caml_gr_display, caml_gr_screen);
    }

    /* Set up the error handlers */
    XSetErrorHandler(caml_gr_error_handler);
    XSetIOErrorHandler(caml_gr_ioerror_handler);

    /* Parse the geometry specification */
    hints.x = 0;
    hints.y = 0;
    hints.width = DEFAULT_SCREEN_WIDTH;
    hints.height = DEFAULT_SCREEN_HEIGHT;
    hints.flags = PPosition | PSize;
    hints.win_gravity = 0;

    ret = XWMGeometry(caml_gr_display, caml_gr_screen, geometry_spec, "",
                      BORDER_WIDTH,
                      &hints, &x, &y, &w, &h, &hints.win_gravity);
    if (ret & (XValue | YValue)) {
      hints.x = x; hints.y = y; hints.flags |= USPosition;
    }
    if (ret & (WidthValue | HeightValue)) {
      hints.width = w; hints.height = h; hints.flags |= USSize;
    }

    /* Initial drawing color is black */
    caml_gr_color = 0; /* CAML COLOR */

    /* Create the on-screen window */
    caml_gr_window.w = hints.width;
    caml_gr_window.h = hints.height;
    caml_gr_window.win =
      XCreateSimpleWindow(caml_gr_display, DefaultRootWindow(caml_gr_display),
                          hints.x, hints.y, hints.width, hints.height,
                          BORDER_WIDTH, caml_gr_black, caml_gr_background);
    p = window_name;
    if (p == NULL) p = DEFAULT_WINDOW_NAME;
    /* What not use XSetWMProperties? */
    XSetStandardProperties(caml_gr_display, caml_gr_window.win, p, p,
                           None, NULL, 0, &hints);
    caml_gr_window.gc = XCreateGC(caml_gr_display, caml_gr_window.win, 0, NULL);
    XSetBackground(caml_gr_display, caml_gr_window.gc, caml_gr_background);
    XSetForeground(caml_gr_display, caml_gr_window.gc, caml_gr_black);

    /* Require exposure, resize and keyboard events */
    caml_gr_selected_events = DEFAULT_SELECTED_EVENTS;
    XSelectInput(caml_gr_display, caml_gr_window.win, caml_gr_selected_events);

    /* Map the window on the screen and wait for the first Expose event */
    XMapWindow(caml_gr_display, caml_gr_window.win);
    do { XNextEvent(caml_gr_display, &event); } while (event.type != Expose);

    /* Get the actual window dimensions */
    XGetWindowAttributes(caml_gr_display, caml_gr_window.win, &attributes);
    caml_gr_window.w = attributes.width;
    caml_gr_window.h = attributes.height;

    /* Create the pixmap used for backing store */
    caml_gr_bstore.w = caml_gr_window.w;
    caml_gr_bstore.h = caml_gr_window.h;
    caml_gr_bstore.win =
      XCreatePixmap(caml_gr_display, caml_gr_window.win, caml_gr_bstore.w,
                    caml_gr_bstore.h,
                    XDefaultDepth(caml_gr_display, caml_gr_screen));
    caml_gr_bstore.gc = XCreateGC(caml_gr_display, caml_gr_bstore.win, 0, NULL);
    XSetBackground(caml_gr_display, caml_gr_bstore.gc, caml_gr_background);

    /* Clear the pixmap */
    XSetForeground(caml_gr_display, caml_gr_bstore.gc, caml_gr_background);
    XFillRectangle(caml_gr_display, caml_gr_bstore.win, caml_gr_bstore.gc,
                   0, 0, caml_gr_bstore.w, caml_gr_bstore.h);
    XSetForeground(caml_gr_display, caml_gr_bstore.gc, caml_gr_black);

    /* Set the display and remember modes on */
    caml_gr_display_modeflag = True ;
    caml_gr_remember_modeflag = True ;

    /* The global data structures are now correctly initialized.
       In particular, caml_gr_sigio_handler can now handle events safely. */
    caml_gr_initialized = True;

    /* If possible, request that system calls be restarted after
       the EVENT_SIGNAL signal. */
#ifdef POSIX_SIGNALS
#ifdef SA_RESTART
    { struct sigaction action;
      sigaction(EVENT_SIGNAL, NULL, &action);
      action.sa_flags |= SA_RESTART;
      sigaction(EVENT_SIGNAL, &action, NULL);
    }
#endif
#endif

#ifdef USE_ASYNC_IO
    /* If BSD-style asynchronous I/O are supported:
       arrange for I/O on the connection to trigger the SIGIO signal */
    ret = fcntl(ConnectionNumber(caml_gr_display), F_GETFL, 0);
    fcntl(ConnectionNumber(caml_gr_display), F_SETFL, ret | FASYNC);
    fcntl(ConnectionNumber(caml_gr_display), F_SETOWN, getpid());
#endif
  }
#ifdef USE_INTERVAL_TIMER
  /* If BSD-style interval timers are provided, use the real-time timer
     to poll events. */
  { struct itimerval it;
    it.it_interval.tv_sec = 0;
    it.it_interval.tv_usec = 250000;
    it.it_value.tv_sec = 0;
    it.it_value.tv_usec = 250000;
    setitimer(ITIMER_REAL, &it, NULL);
  }
#endif
#ifdef USE_ALARM
  /* The poor man's solution: use alarm to poll events. */
  alarm(1);
#endif
  /* Position the current point at origin */
  caml_gr_x = 0;
  caml_gr_y = 0;
  /* Reset the color cache */
  caml_gr_init_color_cache();
  caml_gr_init_direct_rgb_to_pixel();
  return Val_unit;
}

value caml_gr_close_graph(void)
{
  if (caml_gr_initialized) {
#ifdef USE_INTERVAL_TIMER
    struct itimerval it;
    it.it_value.tv_sec = 0;
    it.it_value.tv_usec = 0;
    setitimer(ITIMER_REAL, &it, NULL);
#endif
    caml_gr_initialized = False;
    if (caml_gr_font != NULL) {
      XFreeFont(caml_gr_display, caml_gr_font); caml_gr_font = NULL;
    }
    XFreeGC(caml_gr_display, caml_gr_window.gc);
    XDestroyWindow(caml_gr_display, caml_gr_window.win);
    XFreeGC(caml_gr_display, caml_gr_bstore.gc);
    XFreePixmap(caml_gr_display, caml_gr_bstore.win);
    XFlush(caml_gr_display);
    XCloseDisplay (caml_gr_display);
    caml_gr_display = NULL;
  }
  return Val_unit;
}

value caml_gr_id_of_window(Window win)
{
  char tmp[256];

  sprintf(tmp, "%lu", (unsigned long)win);
  return caml_copy_string( tmp );
}

value caml_gr_window_id(void)
{
  caml_gr_check_open();
  return caml_gr_id_of_window(caml_gr_window.win);
}

value caml_gr_set_window_title(value n)
{
  if (window_name != NULL) caml_stat_free(window_name);
  window_name = caml_stat_strdup(String_val(n));
  if (caml_gr_initialized) {
    XStoreName(caml_gr_display, caml_gr_window.win, window_name);
    XSetIconName(caml_gr_display, caml_gr_window.win, window_name);
    XFlush(caml_gr_display);
  }
  return Val_unit;
}

value caml_gr_resize_window (value vx, value vy)
{
  caml_gr_check_open ();

  caml_gr_window.w = Int_val (vx);
  caml_gr_window.h = Int_val (vy);
  XResizeWindow (caml_gr_display, caml_gr_window.win, caml_gr_window.w,
                 caml_gr_window.h);

  XFreeGC(caml_gr_display, caml_gr_bstore.gc);
  XFreePixmap(caml_gr_display, caml_gr_bstore.win);

  caml_gr_bstore.w = caml_gr_window.w;
  caml_gr_bstore.h = caml_gr_window.h;
  caml_gr_bstore.win =
    XCreatePixmap(caml_gr_display, caml_gr_window.win, caml_gr_bstore.w,
                  caml_gr_bstore.h,
                  XDefaultDepth(caml_gr_display, caml_gr_screen));
  caml_gr_bstore.gc = XCreateGC(caml_gr_display, caml_gr_bstore.win, 0, NULL);
  XSetBackground(caml_gr_display, caml_gr_bstore.gc, caml_gr_background);

  caml_gr_clear_graph ();
  return Val_unit;
}

value caml_gr_clear_graph(void)
{
  caml_gr_check_open();
  if(caml_gr_remember_modeflag) {
    XSetForeground(caml_gr_display, caml_gr_bstore.gc, caml_gr_white);
    XFillRectangle(caml_gr_display, caml_gr_bstore.win, caml_gr_bstore.gc,
                   0, 0, caml_gr_bstore.w, caml_gr_bstore.h);
    XSetForeground(caml_gr_display, caml_gr_bstore.gc, caml_gr_color);
  }
  if(caml_gr_display_modeflag) {
    XSetForeground(caml_gr_display, caml_gr_window.gc, caml_gr_white);
    XFillRectangle(caml_gr_display, caml_gr_window.win, caml_gr_window.gc,
                   0, 0, caml_gr_window.w, caml_gr_window.h);
    XSetForeground(caml_gr_display, caml_gr_window.gc, caml_gr_color);
    XFlush(caml_gr_display);
  }
  caml_gr_init_color_cache();
  caml_gr_init_direct_rgb_to_pixel();
  return Val_unit;
}

value caml_gr_size_x(void)
{
  caml_gr_check_open();
  return Val_int(caml_gr_window.w);
}

value caml_gr_size_y(void)
{
  caml_gr_check_open();
  return Val_int(caml_gr_window.h);
}

value caml_gr_synchronize(void)
{
  caml_gr_check_open();
  XCopyArea(caml_gr_display, caml_gr_bstore.win, caml_gr_window.win,
            caml_gr_window.gc,
            0, caml_gr_bstore.h - caml_gr_window.h,
            caml_gr_window.w, caml_gr_window.h,
            0, 0);
  XFlush(caml_gr_display);
  return Val_unit ;
}

value caml_gr_display_mode(value flag)
{
  caml_gr_display_modeflag = Bool_val (flag);
  return Val_unit ;
}

value caml_gr_remember_mode(value flag)
{
  caml_gr_remember_modeflag = Bool_val(flag);
  return Val_unit ;
}

/* The caml_gr_sigio_handler is called via the signal machinery in the bytecode
   interpreter. The signal system ensures that this function will be
   called either between two bytecode instructions, or during a blocking
   primitive. In either case, not in the middle of an Xlib call. */

value caml_gr_sigio_signal(value unit)
{
  return Val_int(EVENT_SIGNAL);
}

value caml_gr_sigio_handler(void)
{
  XEvent grevent;

  if (caml_gr_initialized && !caml_gr_ignore_sigio) {
    while (XCheckMaskEvent(caml_gr_display, -1 /*all events*/, &grevent)) {
      caml_gr_handle_event(&grevent);
    }
  }
#ifdef USE_ALARM
  alarm(1);
#endif
  return Val_unit;
}

/* Processing of graphic errors */

<<<<<<< HEAD
void caml_gr_fail(char *fmt, char *arg)
=======
static value * graphic_failure_exn = NULL;

void caml_gr_fail(const char *fmt, const char *arg)
>>>>>>> 0d68080b
{
  char buffer[1024];
  caml_root graphic_failure_exn;

<<<<<<< HEAD
  graphic_failure_exn = caml_named_root("Graphics.Graphic_failure");
  if (!graphic_failure_exn)
    invalid_argument("Exception Graphics.Graphic_failure not initialized,"
                     " must link graphics.cma");
  sprintf(buffer, fmt, arg);
  raise_with_string(caml_read_root(graphic_failure_exn), buffer);
=======
  if (graphic_failure_exn == NULL) {
    graphic_failure_exn = caml_named_value("Graphics.Graphic_failure");
    if (graphic_failure_exn == NULL)
      caml_invalid_argument("Exception Graphics.Graphic_failure not initialized,"
                       " must link graphics.cma");
  }
  sprintf(buffer, fmt, arg);
  caml_raise_with_string(*graphic_failure_exn, buffer);
>>>>>>> 0d68080b
}

void caml_gr_check_open(void)
{
  if (!caml_gr_initialized) caml_gr_fail("graphic screen not opened", NULL);
}

static int caml_gr_error_handler(Display *display, XErrorEvent *error)
{
  char errmsg[512];
  XGetErrorText(error->display, error->error_code, errmsg, sizeof(errmsg));
  caml_gr_fail("Xlib error: %s", errmsg);
  return 0;
}

static int caml_gr_ioerror_handler(Display *display)
{
  caml_gr_fail("fatal I/O error", NULL);
  return 0;
}<|MERGE_RESOLUTION|>--- conflicted
+++ resolved
@@ -365,34 +365,17 @@
 
 /* Processing of graphic errors */
 
-<<<<<<< HEAD
-void caml_gr_fail(char *fmt, char *arg)
-=======
-static value * graphic_failure_exn = NULL;
-
 void caml_gr_fail(const char *fmt, const char *arg)
->>>>>>> 0d68080b
 {
   char buffer[1024];
   caml_root graphic_failure_exn;
 
-<<<<<<< HEAD
   graphic_failure_exn = caml_named_root("Graphics.Graphic_failure");
   if (!graphic_failure_exn)
-    invalid_argument("Exception Graphics.Graphic_failure not initialized,"
+    caml_invalid_argument("Exception Graphics.Graphic_failure not initialized,"
                      " must link graphics.cma");
   sprintf(buffer, fmt, arg);
-  raise_with_string(caml_read_root(graphic_failure_exn), buffer);
-=======
-  if (graphic_failure_exn == NULL) {
-    graphic_failure_exn = caml_named_value("Graphics.Graphic_failure");
-    if (graphic_failure_exn == NULL)
-      caml_invalid_argument("Exception Graphics.Graphic_failure not initialized,"
-                       " must link graphics.cma");
-  }
-  sprintf(buffer, fmt, arg);
-  caml_raise_with_string(*graphic_failure_exn, buffer);
->>>>>>> 0d68080b
+  caml_raise_with_string(caml_read_root(graphic_failure_exn), buffer);
 }
 
 void caml_gr_check_open(void)
