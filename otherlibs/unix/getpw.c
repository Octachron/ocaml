--- conflicted
+++ resolved
@@ -34,9 +34,8 @@
 #else
     gecos = caml_copy_string("");
 #endif
-<<<<<<< HEAD
-    dir = copy_string(entry->pw_dir);
-    shell = copy_string(entry->pw_shell);
+    dir = caml_copy_string(entry->pw_dir);
+    shell = caml_copy_string(entry->pw_shell);
     res = caml_alloc_7(0,
       name,
       passwd,
@@ -45,18 +44,6 @@
       gecos,
       dir,
       shell);
-=======
-    dir = caml_copy_string(entry->pw_dir);
-    shell = caml_copy_string(entry->pw_shell);
-    res = caml_alloc_small(7, 0);
-    Field(res,0) = name;
-    Field(res,1) = passwd;
-    Field(res,2) = Val_int(entry->pw_uid);
-    Field(res,3) = Val_int(entry->pw_gid);
-    Field(res,4) = gecos;
-    Field(res,5) = dir;
-    Field(res,6) = shell;
->>>>>>> 0d68080b
   End_roots();
   return res;
 }
