--- conflicted
+++ resolved
@@ -52,10 +52,6 @@
 let rec update_mod shape o n =
   match shape with
   | Function ->
-<<<<<<< HEAD
-      assert (Obj.tag n = Obj.closure_tag || Obj.tag n = Obj.infix_tag);
-      overwrite o (Obj.repr (fun x -> (Obj.obj n : _ -> _) x))
-=======
       (* The optimisation below is invalid on bytecode since
          the RESTART instruction checks the length of closures.
          See PR#4008 *)
@@ -64,7 +60,6 @@
       && Obj.size n <= Obj.size o
       then begin overwrite o n end
       else overwrite o (Obj.repr (fun x -> (Obj.obj n : _ -> _) x))
->>>>>>> 36d299b4
   | Lazy ->
       if Obj.tag n = Obj.lazy_tag then
         Obj.set_field o 0 (Obj.field n 0)
