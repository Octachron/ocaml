--- conflicted
+++ resolved
@@ -724,7 +724,8 @@
     caml_gc_phase == Phase_sweep_and_mark_main &&
     atomic_load_acq (&num_domains_to_mark) == 0 &&
     /* Marking is done */
-    ephe_cycle_info.num_domains_todo == ephe_cycle_info.num_domains_done &&
+    atomic_load_acq(&ephe_cycle_info.num_domains_todo) ==
+    atomic_load_acq(&ephe_cycle_info.num_domains_done) &&
     /* Ephemeron marking is done */
     no_orphaned_work();
     /* All orphaned ephemerons have been adopted */
@@ -738,7 +739,8 @@
     /* updated finalise first values */
     atomic_load_acq (&num_domains_to_mark) == 0 &&
     /* Marking is done */
-    ephe_cycle_info.num_domains_todo == ephe_cycle_info.num_domains_done &&
+    atomic_load_acq(&ephe_cycle_info.num_domains_todo) ==
+    atomic_load_acq(&ephe_cycle_info.num_domains_done) &&
     /* Ephemeron marking is done */
     no_orphaned_work();
     /* All orphaned ephemerons have been adopted */
@@ -762,16 +764,9 @@
 
   b = caml_global_barrier_begin ();
   if (caml_global_barrier_is_final(b)) {
-<<<<<<< HEAD
     if (is_complete_phase_sweep_and_mark_main(domain)) {
       caml_gc_phase = Phase_mark_final;
     } else if (is_complete_phase_mark_final(domain)) {
-=======
-    if (caml_gc_phase == Phase_sweep_and_mark_main &&
-        orphaned_ephe.ephe_list_todo == 0 &&
-        atomic_load_acq(&num_domains_to_mark) == 0 &&
-        ephe_cycle_info.num_domains_todo.val == ephe_cycle_info.num_domains_done.val) {
->>>>>>> 2c0c12b5
       caml_gc_phase = Phase_sweep_ephe;
     }
   }
@@ -868,17 +863,11 @@
 
   caml_adopt_orphaned_work();
 
-<<<<<<< HEAD
   /* Ephemerons */
-  if (domain_state->ephe_list_todo != (value) NULL &&
-      ephe_cycle_info.ephe_cycle > domain_state->ephe_cycle) {
-    saved_ephe_cycle = ephe_cycle_info.ephe_cycle;
-    caml_ev_begin("major_gc/ephe_mark");
-=======
   saved_ephe_cycle = atomic_load_acq(&ephe_cycle_info.ephe_cycle);
   if (domain_state->ephe_list_todo != (value) NULL &&
       saved_ephe_cycle > domain_state->ephe_cycle) {
->>>>>>> 2c0c12b5
+    caml_ev_begin("major_gc/ephe_mark");
     budget = ephe_mark(budget);
     caml_ev_end("major_gc/ephe_mark");
     if (domain_state->ephe_list_todo == (value) NULL)
@@ -888,13 +877,12 @@
     else if (budget > 0) goto mark_again;
   }
 
-<<<<<<< HEAD
   if (caml_gc_phase == Phase_sweep_ephe &&
       domain_state->ephe_list_todo != 0) {
     caml_ev_begin("major_gc/ephe_sweep");
     budget = ephe_sweep (d, budget);
     caml_ev_end("major_gc/ephe_sweep");
-    if (budget > 0) {
+    if (domain_state->ephe_list_todo == 0) {
       atomic_fetch_add_verify_ge0(&num_domains_to_ephe_sweep, -1);
     }
   }
@@ -907,27 +895,6 @@
       try_complete_gc_phase (d, (void*)0);
     } else {
       caml_try_run_on_all_domains (&try_complete_gc_phase, 0);
-=======
-  if (atomic_load_acq(&num_domains_to_mark) == 0 &&
-      atomic_load_acq(&ephe_cycle_info.num_domains_todo) ==
-        atomic_load_acq(&ephe_cycle_info.num_domains_done) &&
-      orphaned_ephe.ephe_list_todo == 0 &&
-      caml_gc_phase != Phase_sweep_ephe) {
-    /* Try to move to the next phase. */
-    if (from_barrier) {
-      try_complete_gc_phase (caml_domain_self(), (void*)0);
-    } else {
-      caml_try_run_on_all_domains(&try_complete_gc_phase, 0);
-    }
-  }
-
-  if (caml_gc_phase == Phase_sweep_ephe) {
-    if (domain_state->ephe_list_todo != 0) {
-      budget = ephe_sweep (d, budget);
-      if (domain_state->ephe_list_todo == 0) {
-        atomic_fetch_add(&num_domains_to_ephe_sweep, -1);
-      }
->>>>>>> 2c0c12b5
     }
     caml_ev_end("major_gc/phase_change");
     if (budget > 0) goto mark_again;
@@ -947,24 +914,13 @@
 
   caml_restore_stack_gc();
 
-<<<<<<< HEAD
   if (is_complete_phase_sweep_ephe(d)) {
-    saved_major_cycle = major_cycles_completed;
-    /* To handle the case where multiple domains try to finish the major
-      cycle simultaneously, we loop until the current cycle has ended,
-      ignoring whether caml_try_run_on_all_domains succeeds. */
-    while (saved_major_cycle == major_cycles_completed) {
-      caml_ev_begin("major_gc/phase_change");
-=======
-  if (caml_gc_phase == Phase_sweep_ephe &&
-      orphaned_ephe.ephe_list_todo == 0 &&
-      atomic_load_acq(&num_domains_to_ephe_sweep) == 0) {
     saved_major_cycle = caml_major_cycles_completed;
     /* To handle the case where multiple domains try to finish the major
       cycle simultaneously, we loop until the current cycle has ended,
       ignoring whether caml_try_run_on_all_domains succeeds. */
     while (saved_major_cycle == caml_major_cycles_completed) {
->>>>>>> 2c0c12b5
+      caml_ev_begin("major_gc/phase_change");
       if (from_barrier) {
         cycle_all_domains_callback(d, (void*)0);
       } else {
