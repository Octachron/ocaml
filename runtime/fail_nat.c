--- conflicted
+++ resolved
@@ -73,16 +73,9 @@
   if (Is_exception_result(v))
     v = Extract_exception(v);
 
-<<<<<<< HEAD
   exception_pointer = (char*)Caml_state->c_stack;
 
   if (exception_pointer == NULL) caml_fatal_uncaught_exception(v);
-=======
-  if (Caml_state->exception_pointer == NULL) {
-    caml_terminate_signals();
-    caml_fatal_uncaught_exception(v);
-  }
->>>>>>> b4c5d7a5
 
   while (Caml_state->local_roots != NULL &&
          (char *) Caml_state->local_roots < exception_pointer) {
