--- conflicted
+++ resolved
@@ -51,274 +51,22 @@
 extern uintnat caml_custom_minor_ratio;   /* see custom.c */
 extern uintnat caml_custom_minor_max_bsz; /* see custom.c */
 
-<<<<<<< HEAD
-=======
-#define Next(hp) ((header_t *)(hp) + Whsize_hp (hp))
-
-#ifdef DEBUG
-
-/* Check that [v]'s header looks good.  [v] must be a block in the heap. */
-static void check_head (value v)
-{
-  CAMLassert (Is_block (v));
-  CAMLassert (Is_in_heap (v));
-
-  CAMLassert (Wosize_val (v) != 0);
-  CAMLassert (Color_hd (Hd_val (v)) != Caml_blue);
-  CAMLassert (Is_in_heap (v));
-  if (Tag_val (v) == Infix_tag){
-    int offset = Wsize_bsize (Infix_offset_val (v));
-    value trueval = Val_op (&Field (v, -offset));
-    CAMLassert (Tag_val (trueval) == Closure_tag);
-    CAMLassert (Wosize_val (trueval) > offset);
-    CAMLassert (Is_in_heap (&Field (trueval, Wosize_val (trueval) - 1)));
-  }else{
-    CAMLassert (Is_in_heap (&Field (v, Wosize_val (v) - 1)));
-  }
-  if (Tag_val (v) ==  Double_tag){
-    CAMLassert (Wosize_val (v) == Double_wosize);
-  }else if (Tag_val (v) == Double_array_tag){
-    CAMLassert (Wosize_val (v) % Double_wosize == 0);
-  }
-}
-
-static void check_block (header_t *hp)
-{
-  mlsize_t i;
-  value v = Val_hp (hp);
-  value f;
-
-  check_head (v);
-  switch (Tag_hp (hp)){
-  case Abstract_tag: break;
-  case String_tag:
-    break;
-  case Double_tag:
-    CAMLassert (Wosize_val (v) == Double_wosize);
-    break;
-  case Double_array_tag:
-    CAMLassert (Wosize_val (v) % Double_wosize == 0);
-    break;
-  case Custom_tag:
-    CAMLassert (!Is_in_heap (Custom_ops_val (v)));
-    break;
-
-  case Infix_tag:
-    CAMLassert (0);
-    break;
-
-  default:
-    CAMLassert (Tag_hp (hp) < No_scan_tag);
-    for (i = 0; i < Wosize_hp (hp); i++){
-      f = Field (v, i);
-      if (Is_block (f) && Is_in_heap (f)){
-        check_head (f);
-        CAMLassert (Color_val (f) != Caml_blue);
-      }
-    }
-  }
-}
-
-#endif /* DEBUG */
-
-/* Check the heap structure (if compiled in debug mode) and
-   gather statistics; return the stats if [returnstats] is true,
-   otherwise return [Val_unit].
-*/
-static value heap_stats (int returnstats)
-{
-  CAMLparam0 ();
-  intnat live_words = 0, live_blocks = 0,
-         free_words = 0, free_blocks = 0, largest_free = 0,
-         fragments = 0, heap_chunks = 0;
-  char *chunk = caml_heap_start, *chunk_end;
-  header_t *cur_hp;
-#ifdef DEBUG
-  header_t *prev_hp;
-#endif
-  header_t cur_hd;
-
-#ifdef DEBUG
-  caml_gc_message (-1, "### OCaml runtime: heap check ###\n");
-#endif
-
-  while (chunk != NULL){
-    ++ heap_chunks;
-    chunk_end = chunk + Chunk_size (chunk);
-#ifdef DEBUG
-    prev_hp = NULL;
-#endif
-    cur_hp = (header_t *) chunk;
-    while (cur_hp < (header_t *) chunk_end){
-      cur_hd = Hd_hp (cur_hp);
-      CAMLassert (Next (cur_hp) <= (header_t *) chunk_end);
-      switch (Color_hd (cur_hd)){
-      case Caml_white:
-        if (Wosize_hd (cur_hd) == 0){
-          ++ fragments;
-          CAMLassert (prev_hp == NULL
-                      || Color_hp (prev_hp) != Caml_blue
-                      || cur_hp == (header_t *) caml_gc_sweep_hp);
-        }else{
-          if (caml_gc_phase == Phase_sweep
-              && cur_hp >= (header_t *) caml_gc_sweep_hp){
-            ++ free_blocks;
-            free_words += Whsize_hd (cur_hd);
-            if (Whsize_hd (cur_hd) > largest_free){
-              largest_free = Whsize_hd (cur_hd);
-            }
-          }else{
-            ++ live_blocks;
-            live_words += Whsize_hd (cur_hd);
-#ifdef DEBUG
-            check_block (cur_hp);
-#endif
-          }
-        }
-        break;
-      case Caml_gray: case Caml_black:
-        CAMLassert (Wosize_hd (cur_hd) > 0);
-        ++ live_blocks;
-        live_words += Whsize_hd (cur_hd);
-#ifdef DEBUG
-        check_block (cur_hp);
-#endif
-        break;
-      case Caml_blue:
-        CAMLassert (Wosize_hd (cur_hd) > 0);
-        ++ free_blocks;
-        free_words += Whsize_hd (cur_hd);
-        if (Whsize_hd (cur_hd) > largest_free){
-          largest_free = Whsize_hd (cur_hd);
-        }
-        /* not true any more with big heap chunks
-        CAMLassert (prev_hp == NULL
-                    || (Color_hp (prev_hp) != Caml_blue
-                        && Wosize_hp (prev_hp) > 0)
-                    || cur_hp == caml_gc_sweep_hp);
-        CAMLassert (Next (cur_hp) == chunk_end
-                    || (Color_hp (Next (cur_hp)) != Caml_blue
-                       && Wosize_hp (Next (cur_hp)) > 0)
-                    || (Whsize_hd (cur_hd) + Wosize_hp (Next (cur_hp))
-                       > Max_wosize)
-                    || Next (cur_hp) == caml_gc_sweep_hp);
-        */
-        break;
-      }
-#ifdef DEBUG
-      prev_hp = cur_hp;
-#endif
-      cur_hp = Next (cur_hp);
-    }
-    CAMLassert (cur_hp == (header_t *) chunk_end);
-    chunk = Chunk_next (chunk);
-  }
-
-#ifdef DEBUG
-  caml_final_invariant_check();
-  caml_fl_check ();
-#endif
-
-  CAMLassert (heap_chunks == Caml_state->stat_heap_chunks);
-  CAMLassert (live_words + free_words + fragments == Caml_state->stat_heap_wsz);
-
-  if (returnstats){
-    CAMLlocal1 (res);
-
-    /* get a copy of these before allocating anything... */
-    double minwords =
-      Caml_state->stat_minor_words
-      + (double) (Caml_state->young_alloc_end - Caml_state->young_ptr);
-    double prowords = Caml_state->stat_promoted_words;
-    double majwords =
-      Caml_state->stat_major_words + (double) caml_allocated_words;
-    intnat mincoll = Caml_state->stat_minor_collections;
-    intnat majcoll = Caml_state->stat_major_collections;
-    intnat heap_words = Caml_state->stat_heap_wsz;
-    intnat cpct = Caml_state->stat_compactions;
-    intnat forcmajcoll = Caml_state->stat_forced_major_collections;
-    intnat top_heap_words = Caml_state->stat_top_heap_wsz;
-
-    res = caml_alloc_tuple (17);
-    Store_field (res, 0, caml_copy_double (minwords));
-    Store_field (res, 1, caml_copy_double (prowords));
-    Store_field (res, 2, caml_copy_double (majwords));
-    Store_field (res, 3, Val_long (mincoll));
-    Store_field (res, 4, Val_long (majcoll));
-    Store_field (res, 5, Val_long (heap_words));
-    Store_field (res, 6, Val_long (heap_chunks));
-    Store_field (res, 7, Val_long (live_words));
-    Store_field (res, 8, Val_long (live_blocks));
-    Store_field (res, 9, Val_long (free_words));
-    Store_field (res, 10, Val_long (free_blocks));
-    Store_field (res, 11, Val_long (largest_free));
-    Store_field (res, 12, Val_long (fragments));
-    Store_field (res, 13, Val_long (cpct));
-    Store_field (res, 14, Val_long (top_heap_words));
-    Store_field (res, 15, Val_long (caml_stack_usage()));
-    Store_field (res, 16, Val_long (forcmajcoll));
-    CAMLreturn (res);
-  }else{
-    CAMLreturn (Val_unit);
-  }
-}
-
-#ifdef DEBUG
-void caml_heap_check (void)
-{
-  heap_stats (0);
-}
-#endif
-
-CAMLprim value caml_gc_stat(value v)
-{
-  value result;
-  CAML_EV_BEGIN(EV_EXPLICIT_GC_STAT);
-  CAMLassert (v == Val_unit);
-  result = heap_stats (1);
-  CAML_EV_END(EV_EXPLICIT_GC_STAT);
-  return result;
-}
-
->>>>>>> c4851b0f
 CAMLprim value caml_gc_quick_stat(value v)
 {
   CAMLparam0 ();
   CAMLlocal1 (res);
 
   /* get a copy of these before allocating anything... */
-<<<<<<< HEAD
   intnat majcoll;
   struct gc_stats s;
   caml_sample_gc_stats(&s);
   majcoll = Caml_state->stat_major_collections;
 
-  res = caml_alloc_tuple (16);
+  res = caml_alloc_tuple (17);
   Store_field (res, 0, caml_copy_double ((double)s.minor_words));
   Store_field (res, 1, caml_copy_double ((double)s.promoted_words));
   Store_field (res, 2, caml_copy_double ((double)s.major_words));
   Store_field (res, 3, Val_long (s.minor_collections));
-=======
-  double minwords =
-    Caml_state->stat_minor_words
-    + (double) (Caml_state->young_alloc_end - Caml_state->young_ptr);
-  double prowords = Caml_state->stat_promoted_words;
-  double majwords =
-    Caml_state->stat_major_words + (double) caml_allocated_words;
-  intnat mincoll = Caml_state->stat_minor_collections;
-  intnat majcoll = Caml_state->stat_major_collections;
-  intnat heap_words = Caml_state->stat_heap_wsz;
-  intnat top_heap_words = Caml_state->stat_top_heap_wsz;
-  intnat cpct = Caml_state->stat_compactions;
-  intnat forcmajcoll = Caml_state->stat_forced_major_collections;
-  intnat heap_chunks = Caml_state->stat_heap_chunks;
-
-  res = caml_alloc_tuple (17);
-  Store_field (res, 0, caml_copy_double (minwords));
-  Store_field (res, 1, caml_copy_double (prowords));
-  Store_field (res, 2, caml_copy_double (majwords));
-  Store_field (res, 3, Val_long (mincoll));
->>>>>>> c4851b0f
   Store_field (res, 4, Val_long (majcoll));
   Store_field (res, 5, Val_long (
     s.major_heap.pool_words + s.major_heap.large_words));
@@ -331,19 +79,12 @@
     s.major_heap.pool_words - s.major_heap.pool_live_words - s.major_heap.pool_frag_words));
   Store_field (res, 10, Val_long (0));
   Store_field (res, 11, Val_long (0));
-<<<<<<< HEAD
   Store_field (res, 12, Val_long (s.major_heap.pool_frag_words));
   Store_field (res, 13, Val_long (0));
   Store_field (res, 14, Val_long (
     s.major_heap.pool_max_words + s.major_heap.large_max_words));
   Store_field (res, 15, Val_long (0));
-=======
-  Store_field (res, 12, Val_long (0));
-  Store_field (res, 13, Val_long (cpct));
-  Store_field (res, 14, Val_long (top_heap_words));
-  Store_field (res, 15, Val_long (caml_stack_usage()));
-  Store_field (res, 16, Val_long (forcmajcoll));
->>>>>>> c4851b0f
+  Store_field (res, 16, Val_long (s.forced_major_collections));
   CAMLreturn (res);
 }
 
@@ -473,32 +214,6 @@
                        caml_custom_minor_max_bsz);
     }
   }
-<<<<<<< HEAD
-=======
-
-  /* Save field 0 before [v] is invalidated. */
-  newminwsz = norm_minsize (Long_val (Field (v, 0)));
-
-  /* Switching allocation policies must trigger a compaction, so it
-     invalidates [v]. */
-  newpolicy = Long_val (Field (v, 6));
-  if (newpolicy != caml_allocation_policy){
-    caml_empty_minor_heap ();
-    caml_finish_major_cycle ();
-    caml_finish_major_cycle ();
-    ++ Caml_state->stat_forced_major_collections;
-    caml_compact_heap (newpolicy);
-    caml_gc_message (0x20, "New allocation policy: %"
-                     ARCH_INTNAT_PRINTF_FORMAT "u\n", newpolicy);
-  }
-
-  /* Minor heap size comes last because it can raise [Out_of_memory]. */
-  if (newminwsz != Caml_state->minor_heap_wsz){
-    caml_gc_message (0x20, "New minor heap size: %"
-                     ARCH_SIZET_PRINTF_FORMAT "uk words\n", newminwsz / 1024);
-    caml_set_minor_heap_size (Bsize_wsize (newminwsz));
-  }
->>>>>>> c4851b0f
   CAML_EV_END(EV_EXPLICIT_GC_SET);
 
   return Val_unit;
@@ -530,7 +245,6 @@
   int i;
   CAML_EV_BEGIN(EV_EXPLICIT_GC_FULL_MAJOR);
   CAMLassert (v == Val_unit);
-<<<<<<< HEAD
   caml_gc_log ("Full Major GC requested");
   /* In general, it can require up to 3 GC cycles for a
      currently-unreachable object to be collected. */
@@ -539,22 +253,7 @@
     caml_finish_major_cycle();
     caml_final_do_calls ();
   }
-=======
-  caml_gc_message (0x1, "Full major GC cycle requested\n");
-  caml_empty_minor_heap ();
-  caml_finish_major_cycle ();
-  // call finalisers
-  exn = caml_process_pending_actions_exn();
-  if (Is_exception_result(exn)) goto cleanup;
-  caml_empty_minor_heap ();
-  caml_finish_major_cycle ();
   ++ Caml_state->stat_forced_major_collections;
-  test_and_compact ();
-  // call finalisers
-  exn = caml_process_pending_actions_exn();
-
-cleanup:
->>>>>>> c4851b0f
   CAML_EV_END(EV_EXPLICIT_GC_FULL_MAJOR);
   return Val_unit;
 }
@@ -572,24 +271,8 @@
 {
   CAML_EV_BEGIN(EV_EXPLICIT_GC_COMPACT);
   CAMLassert (v == Val_unit);
-<<<<<<< HEAD
   caml_gc_major(v);
-=======
-  caml_gc_message (0x10, "Heap compaction requested\n");
-  caml_empty_minor_heap ();
-  caml_finish_major_cycle ();
-  // call finalisers
-  exn = caml_process_pending_actions_exn();
-  if (Is_exception_result(exn)) goto cleanup;
-  caml_empty_minor_heap ();
-  caml_finish_major_cycle ();
   ++ Caml_state->stat_forced_major_collections;
-  caml_compact_heap (-1);
-  // call finalisers
-  exn = caml_process_pending_actions_exn();
-
- cleanup:
->>>>>>> c4851b0f
   CAML_EV_END(EV_EXPLICIT_GC_COMPACT);
   return Val_unit;
 }
