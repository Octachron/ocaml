/**************************************************************************/
/*                                                                        */
/*                                 OCaml                                  */
/*                                                                        */
/*             Xavier Leroy, projet Cristal, INRIA Rocquencourt           */
/*                                                                        */
/*   Copyright 1996 Institut National de Recherche en Informatique et     */
/*     en Automatique.                                                    */
/*                                                                        */
/*   All rights reserved.  This file is distributed under the terms of    */
/*   the GNU Lesser General Public License version 2.1, with the          */
/*   special exception on linking described in the file LICENSE.          */
/*                                                                        */
/**************************************************************************/

#define CAML_INTERNALS

/* Operations on objects */

#include <string.h>
#include "caml/camlatomic.h"
#include "caml/alloc.h"
#include "caml/fail.h"
#include "caml/gc.h"
#include "caml/interp.h"
#include "caml/major_gc.h"
#include "caml/memory.h"
#include "caml/minor_gc.h"
#include "caml/misc.h"
#include "caml/mlvalues.h"
#include "caml/prims.h"
#include "caml/platform.h"
#include "caml/spacetime.h"

/* unused since GPR#427 */
CAMLprim value caml_obj_is_block(value arg)
{
  return Val_bool(Is_block(arg));
}

CAMLprim value caml_obj_tag(value arg)
{
  if (Is_long (arg)){
    return Val_int (1000);   /* int_tag */
  }else if ((long) arg & (sizeof (value) - 1)){
    return Val_int (1002);   /* unaligned_tag */
  }else{
    return Val_int(Tag_val(arg));
  }
}

CAMLprim value caml_obj_set_tag (value arg, value new_tag)
{
  Tag_val (arg) = Int_val (new_tag);
  return Val_unit;
}

static int obj_update_tag (value blk, int old_tag, int new_tag)
{
  header_t hd;
  tag_t tag;

  SPIN_WAIT {
    hd = Hd_val(blk);
    tag = Tag_hd(hd);

    if (tag != old_tag) return 0;
    if (caml_domain_alone()) {
      Tag_val (blk) = new_tag;
      return 1;
    }

    if (atomic_compare_exchange_strong(Hp_atomic_val(blk), &hd,
                                       (hd & ~0xFF) | new_tag))
      return 1;
  }
}

CAMLprim value caml_obj_update_tag (value blk, value old_tag, value new_tag)
{
  if (obj_update_tag(blk, Int_val(old_tag), Int_val(new_tag)))
    return Val_true;
  return Val_false;
}

CAMLprim value caml_obj_raw_field(value arg, value pos)
{
  /* Represent field contents as a native integer */
  return caml_copy_nativeint((intnat) Field(arg, Long_val(pos)));
}

CAMLprim value caml_obj_set_raw_field(value arg, value pos, value bits)
{
  Field(arg, Long_val(pos)) = (value) Nativeint_val(bits);
  return Val_unit;
}

CAMLprim value caml_obj_make_forward (value blk, value fwd)
{
  /* Modify field before setting tag */
  caml_modify_field(blk, 0, fwd);

  /* This function is only called on Lazy_tag objects. The only racy write to
   * this object is by the GC threads. */
  CAMLassert (Tag_val(blk) == Forcing_tag);
  obj_update_tag (blk, Forcing_tag, Forward_tag);

  return Val_unit;
}

/* [size] is a value encoding a number of blocks */
CAMLprim value caml_obj_block(value tag, value size)
{
  value res;
  mlsize_t sz;
  tag_t tg;

  sz = Long_val(size);
  tg = Long_val(tag);

  /* It is difficult to correctly use custom objects allocated through
   * [Obj.new_block]. The first field of a custom object must contain a valid
   * pointer to a block of custom operations. Without initialisation, hashing,
   * finalising or serialising this custom object will lead to crashes. See
   * GPR#9513 for more details.
   */
  if (tg == Custom_tag)
    caml_invalid_argument ("Obj.new_block");

  /* When [tg < No_scan_tag], [caml_alloc] returns an object whose fields are
   * initialised to [Val_unit]. Otherwise, the fields are uninitialised. We aim
   * to avoid inconsistent states in other cases.
   *
   * For [Abstract_tag], [Double_tag] and [Double_array_tag], the initial
   * content is irrelevant. [Custom_tag] objects are disallowed.
   *
   * For [String_tag], the initial contents do no matter. However, the length
   * of the string is encoded using the last byte of the block. For this
   * reason, the blocks with [String_tag] cannot be of size [0]. We initialise
   * the last byte to [0] such that the length returned by [String.length] and
   * [Bytes.length] is non-negative number.
   */
  res = caml_alloc(sz, tg);

  if (tg == String_tag) {
    if (sz == 0) caml_invalid_argument ("Obj.new_block");
    Field (res, sz - 1) = 0;
  }

  return res;
}

/* Spacetime profiling assumes that this function is only called from OCaml. */
CAMLprim value caml_obj_with_tag(value new_tag_v, value arg)
{
  CAMLparam2 (new_tag_v, arg);
  CAMLlocal2 (res, x);
  mlsize_t sz, i;
  tag_t tg;

  sz = Wosize_val(arg);
  tg = (tag_t)Long_val(new_tag_v);
  if (sz == 0) CAMLreturn (Atom(tg));
  if (tg >= No_scan_tag) {
    res = caml_alloc(sz, tg);
    memcpy(Bp_val(res), Bp_val(arg), sz * sizeof(value));
  } else if (sz <= Max_young_wosize) {
    uintnat profinfo;
    Get_my_profinfo_with_cached_backtrace(profinfo, sz);
    res = caml_alloc_small_with_my_or_given_profinfo(sz, tg, profinfo);
    for (i = 0; i < sz; i++) Field(res, i) = Field(arg, i);
  } else {
<<<<<<< HEAD
    res = caml_alloc(sz, tg);
=======
    res = caml_alloc_shr(sz, tg);
>>>>>>> d4dea7af
    /* It is safe to use [caml_initialize] even if [tag == Closure_tag]
       and some of the "values" being copied are actually code pointers.
       That's because the new "value" does not point to the minor heap. */
    for (i = 0; i < sz; i++) caml_initialize(&Field(res, i), Field(arg, i));
<<<<<<< HEAD
=======
    /* Give gc a chance to run, and run memprof callbacks */
    caml_process_pending_actions();
>>>>>>> d4dea7af
  }

  CAMLreturn (res);
}

/* Spacetime profiling assumes that this function is only called from OCaml. */
CAMLprim value caml_obj_dup(value arg)
{
  return caml_obj_with_tag(Val_long(Tag_val(arg)), arg);
}

/* Shorten the given block to the given size and return void.
   Raise Invalid_argument if the given size is less than or equal
   to 0 or greater than the current size.

   algorithm:
   Change the length field of the header.  Make up a black object
   with the leftover part of the object: this is needed in the major
   heap and harmless in the minor heap. The object cannot be white
   because there may still be references to it in the ref table. By
   using a black object we ensure that the ref table will be emptied
   before the block is reallocated (since there must be a minor
   collection within each major cycle).

   [newsize] is a value encoding a number of fields (words, except
   for float arrays on 32-bit architectures).
*/
CAMLprim value caml_obj_truncate (value v, value newsize)
{
  caml_failwith("Obj.truncate not supported");
}

CAMLprim value caml_obj_add_offset (value v, value offset)
{
  return v + (unsigned long) Int32_val (offset);
}

CAMLprim value caml_obj_compare_and_swap (value v, value f, value oldv, value newv)
{
  int res = caml_atomic_cas_field(v, Int_val(f), oldv, newv);
  caml_check_urgent_gc(Val_unit);
  return Val_int(res);
}

/* caml_promote_to(obj, upto) may promote obj to be as least as shared as upto.
   Skips promotion if there is only a single domain. This should only be used in
   situations where there is a performance need to 'front-load' the promotion
   across domains, such as for queues. If you need to guarantee promotion to the
   major heap for correctness, use caml_obj_force_promote_to*/
CAMLprim value caml_obj_promote_to (value obj, value upto)
{
  /* ctk21: now no-op */
  return obj;
}

/* caml_force_promote_to(obj, upto) force promotes obj to be as least as shared as upto */
CAMLprim value caml_obj_force_promote_to (value obj, value upto)
{
  /* ctk21: now no-op */
  return obj;
}

CAMLprim value caml_obj_is_shared (value obj)
{
  return Val_int(Is_long(obj) || !Is_young(obj));
}

/* The following functions are used in stdlib/lazy.ml.
   They are not written in OCaml because they must be atomic with respect
   to the GC.
 */

CAMLprim value caml_lazy_follow_forward (value v)
{
  if (Is_block (v) && Tag_val (v) == Forward_tag){
    return Forward_val (v);
  }else{
    return v;
  }
}

CAMLprim value caml_lazy_make_forward (value v)
{
  CAMLparam1 (v);
  CAMLlocal1 (res);

  res = caml_alloc_small (1, Forward_tag);
  Field (res, 0) = v;
  CAMLreturn (res);
}

/* For mlvalues.h and camlinternalOO.ml
   See also GETPUBMET in interp.c
 */

CAMLprim value caml_get_public_method (value obj, value tag)
{
  value meths = Field(obj, 0);
  int li = 3, hi = Field(meths,0), mi;
  while (li < hi) {
    mi = ((li+hi) >> 1) | 1;
    if (tag < Field(meths,mi)) hi = mi-2;
    else li = mi;
  }
  /* return 0 if tag is not there */
  return (tag == Field(meths,li) ? Field (meths, li-1) : 0);
}

/* Allocate OO ids in chunks, to avoid contention */
#define Id_chunk 1024

static atomic_uintnat oo_next_id;

CAMLprim value caml_fresh_oo_id (value v) {
  if (Caml_state->oo_next_id_local % Id_chunk == 0) {
    Caml_state->oo_next_id_local =
      atomic_fetch_add(&oo_next_id, Id_chunk);
  }
  v = Val_long(Caml_state->oo_next_id_local++);
  return v;
}

CAMLprim value caml_set_oo_id (value obj) {
  value v = Val_unit;
  Op_val(obj)[1] = caml_fresh_oo_id(v);
  return obj;
}

CAMLprim value caml_int_as_pointer (value n) {
  return n - 1;
}

/* Compute how many words in the heap are occupied by blocks accessible
   from a given value */

#define ENTRIES_PER_QUEUE_CHUNK 4096
struct queue_chunk {
  struct queue_chunk *next;
  value entries[ENTRIES_PER_QUEUE_CHUNK];
};


CAMLprim value caml_obj_reachable_words(value v)
{
  return Val_int(0);
#if 0
  static struct queue_chunk first_chunk;
  struct queue_chunk *read_chunk, *write_chunk;
  int write_pos, read_pos, i;

  intnat size = 0;
  header_t hd;
  mlsize_t sz;

  if (Is_long(v) || !Is_in_heap_or_young(v)) return Val_int(0);
  if (Tag_hd(Hd_val(v)) == Infix_tag) v -= Infix_offset_hd(Hd_val(v));
  hd = Hd_val(v);
  sz = Wosize_hd(hd);

  read_chunk = write_chunk = &first_chunk;
  read_pos = 0;
  write_pos = 1;
  write_chunk->entries[0] = v | Colornum_hd(hd);
  Hd_val(v) = Bluehd_hd(hd);

  /* We maintain a queue of "interesting" blocks that have been seen.
     An interesting block is a block in the heap which does not
     represent an infix pointer. Infix pointers are normalized to the
     beginning of their block.  Blocks in the static data area are excluded.

     The function maintains a queue of block pointers.  Concretely,
     the queue is stored as a linked list of chunks, each chunk
     holding a number of pointers to interesting blocks.  Initially,
     it contains only the "root" value.  The first chunk of the queue
     is allocated statically.  More chunks can be allocated as needed
     and released before this function exits.

     When a block is inserted in the queue, it is marked as blue.
     This mark is used to avoid a second visit of the same block.
     The real color is stored in the last 2 bits of the pointer in the
     queue.  (Same technique as in extern.c.)

     Note: we make the assumption that there is no pointer
     from the static data area to the heap.
  */

  /* First pass: mark accessible blocks and compute their total size */
  while (read_pos != write_pos || read_chunk != write_chunk) {
    /* Pop the next element from the queue */
    if (read_pos == ENTRIES_PER_QUEUE_CHUNK) {
      read_pos = 0;
      read_chunk = read_chunk->next;
    }
    v = read_chunk->entries[read_pos++] & ~3;

    hd = Hd_val(v);
    sz = Wosize_hd(hd);

    size += Whsize_wosize(sz);

    if (Tag_hd(hd) < No_scan_tag) {
      /* Push the interesting fields on the queue */
      for (i = 0; i < sz; i++) {
        value v2 = Field(v, i);
        if (Is_block(v2) && Is_in_heap_or_young(v2)) {
          if (Tag_hd(Hd_val(v2)) == Infix_tag){
            v2 -= Infix_offset_hd(Hd_val(v2));
          }
          hd = Hd_val(v2);
          if (Color_hd(hd) != Caml_blue) {
            if (write_pos == ENTRIES_PER_QUEUE_CHUNK) {
              struct queue_chunk *new_chunk =
                malloc(sizeof(struct queue_chunk));
              if (new_chunk == NULL) {
                size = (-1);
                goto release;
              }
              write_chunk->next = new_chunk;
              write_pos = 0;
              write_chunk = new_chunk;
            }
            write_chunk->entries[write_pos++] = v2 | Colornum_hd(hd);
            Hd_val(v2) = Bluehd_hd(hd);
          }
        }
      }
    }
  }

  /* Second pass: restore colors and free extra queue chunks */
 release:
  read_pos = 0;
  read_chunk = &first_chunk;
  while (read_pos != write_pos || read_chunk != write_chunk) {
    color_t colornum;
    if (read_pos == ENTRIES_PER_QUEUE_CHUNK) {
      struct queue_chunk *prev = read_chunk;
      read_pos = 0;
      read_chunk = read_chunk->next;
      if (prev != &first_chunk) free(prev);
    }
    v = read_chunk->entries[read_pos++];
    colornum = v & 3;
    v &= ~3;
    Hd_val(v) = Coloredhd_hd(Hd_val(v), colornum);
  }
  if (read_chunk != &first_chunk) free(read_chunk);

  if (size < 0)
    caml_raise_out_of_memory();
  return Val_int(size);
#endif /* 0 */
}<|MERGE_RESOLUTION|>--- conflicted
+++ resolved
@@ -170,20 +170,11 @@
     res = caml_alloc_small_with_my_or_given_profinfo(sz, tg, profinfo);
     for (i = 0; i < sz; i++) Field(res, i) = Field(arg, i);
   } else {
-<<<<<<< HEAD
-    res = caml_alloc(sz, tg);
-=======
     res = caml_alloc_shr(sz, tg);
->>>>>>> d4dea7af
     /* It is safe to use [caml_initialize] even if [tag == Closure_tag]
        and some of the "values" being copied are actually code pointers.
        That's because the new "value" does not point to the minor heap. */
     for (i = 0; i < sz; i++) caml_initialize(&Field(res, i), Field(arg, i));
-<<<<<<< HEAD
-=======
-    /* Give gc a chance to run, and run memprof callbacks */
-    caml_process_pending_actions();
->>>>>>> d4dea7af
   }
 
   CAMLreturn (res);
