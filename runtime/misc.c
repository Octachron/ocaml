/**************************************************************************/
/*                                                                        */
/*                                 OCaml                                  */
/*                                                                        */
/*          Xavier Leroy and Damien Doligez, INRIA Rocquencourt           */
/*                                                                        */
/*   Copyright 1996 Institut National de Recherche en Informatique et     */
/*     en Automatique.                                                    */
/*                                                                        */
/*   All rights reserved.  This file is distributed under the terms of    */
/*   the GNU Lesser General Public License version 2.1, with the          */
/*   special exception on linking described in the file LICENSE.          */
/*                                                                        */
/**************************************************************************/

#define CAML_INTERNALS

#if _MSC_VER >= 1400 && _MSC_VER < 1700
/* Microsoft introduced a regression in Visual Studio 2005 (technically it's
   not present in the Windows Server 2003 SDK which has a pre-release version)
   and the abort function ceased to be declared __declspec(noreturn). This was
   fixed in Visual Studio 2012. Trick stdlib.h into not defining abort (this
   means exit and _exit are not defined either, but they aren't required). */
#define _CRT_TERMINATE_DEFINED
__declspec(noreturn) void __cdecl abort(void);
#endif

#include <stdio.h>
#include <string.h>
#include <stdarg.h>
#include <execinfo.h>
#include <stdlib.h>
#include "caml/config.h"
#include "caml/misc.h"
#include "caml/memory.h"
#include "caml/osdeps.h"
#include "caml/version.h"
#include "caml/domain.h"
#include "caml/startup.h"
#include "caml/startup_aux.h"

caml_timing_hook caml_major_slice_begin_hook = NULL;
caml_timing_hook caml_major_slice_end_hook = NULL;
caml_timing_hook caml_minor_gc_begin_hook = NULL;
caml_timing_hook caml_minor_gc_end_hook = NULL;
caml_timing_hook caml_finalise_begin_hook = NULL;
caml_timing_hook caml_finalise_end_hook = NULL;

#if defined(DEBUG) || defined(NATIVE_CODE)

void print_trace (void)
{
  void *array[10];
  size_t size;
  char **strings;
  size_t i;

  size = backtrace (array, 10);
  strings = backtrace_symbols (array, size);

  caml_gc_log ("Obtained %zd stack frames.", size);

  for (i = 0; i < size; i++)
    caml_gc_log ("%s", strings[i]);

  free (strings);
}

void caml_failed_assert (char * expr, char_os * file_os, int line)
{
  char* file = caml_stat_strdup_of_os(file_os);
  fprintf (stderr, "[%02d] file %s; line %d ### Assertion failed: %s\n",
           Caml_state ? Caml_state->id : -1, file, line, expr);
  print_trace ();
  fflush (stderr);
  caml_stat_free(file);
  abort();
}
#endif

#if defined(DEBUG)
static __thread int noalloc_level = 0;
int caml_noalloc_begin()
{
  return noalloc_level++;
}
void caml_noalloc_end(int* noalloc)
{
  int curr = --noalloc_level;
  CAMLassert(*noalloc == curr);
}
void caml_alloc_point_here()
{
  CAMLassert(noalloc_level == 0);
}
#endif /* DEBUG */

void caml_gc_log (char *msg, ...)
{
  if ((caml_params->verb_gc & 0x800) != 0) {
    char fmtbuf[512];
    va_list args;
    va_start (args, msg);
    sprintf(fmtbuf, "[%02d] %s\n", Caml_state ? Caml_state->id : -1, msg);
    vfprintf(stderr, fmtbuf, args);
    va_end (args);
    fflush(stderr);
  }
}

void caml_gc_message (int level, char *msg, ...)
{
  if ((caml_params->verb_gc & level) != 0){
    va_list ap;
    va_start(ap, msg);
    vfprintf (stderr, msg, ap);
    va_end(ap);
    fflush (stderr);
  }
}

void (*caml_fatal_error_hook) (char *msg, va_list args) = NULL;

CAMLexport void caml_fatal_error (char *msg, ...)
{
  va_list ap;
  va_start(ap, msg);
  if(caml_fatal_error_hook != NULL) {
    caml_fatal_error_hook(msg, ap);
  } else {
    fprintf (stderr, "Fatal error: ");
    vfprintf (stderr, msg, ap);
    fprintf (stderr, "\n");
  }
  va_end(ap);
  abort();
}

<<<<<<< HEAD
CAMLexport void caml_fatal_error_arg (const char *fmt, const char *arg)
{
  fprintf (stderr, fmt, arg);
  exit(2);
}

CAMLexport void caml_fatal_error_arg2 (const char *fmt1, const char *arg1,
                                       const char *fmt2, const char *arg2)
{
  fprintf (stderr, fmt1, arg1);
  fprintf (stderr, fmt2, arg2);
  exit(2);
}

/* If you change the caml_ext_table* functions, also update
   runtime/spacetime_nat.c:find_trie_node_from_libunwind. */

=======
>>>>>>> 86c8a98f
void caml_ext_table_init(struct ext_table * tbl, int init_capa)
{
  tbl->size = 0;
  tbl->capacity = init_capa;
  tbl->contents = caml_stat_alloc(sizeof(void *) * init_capa);
}

int caml_ext_table_add(struct ext_table * tbl, caml_stat_block data)
{
  int res;
  if (tbl->size >= tbl->capacity) {
    tbl->capacity *= 2;
    tbl->contents =
      caml_stat_resize(tbl->contents, sizeof(void *) * tbl->capacity);
  }
  res = tbl->size;
  tbl->contents[res] = data;
  tbl->size++;
  return res;
}

void caml_ext_table_remove(struct ext_table * tbl, caml_stat_block data)
{
  int i;
  for (i = 0; i < tbl->size; i++) {
    if (tbl->contents[i] == data) {
      caml_stat_free(tbl->contents[i]);
      memmove(&tbl->contents[i], &tbl->contents[i + 1],
              (tbl->size - i - 1) * sizeof(void *));
      tbl->size--;
    }
  }
}

void caml_ext_table_clear(struct ext_table * tbl, int free_entries)
{
  int i;
  if (free_entries) {
    for (i = 0; i < tbl->size; i++) caml_stat_free(tbl->contents[i]);
  }
  tbl->size = 0;
}

void caml_ext_table_free(struct ext_table * tbl, int free_entries)
{
  caml_ext_table_clear(tbl, free_entries);
  caml_stat_free(tbl->contents);
}

/* Integer arithmetic with overflow detection */

#if ! (__GNUC__ >= 5 || Caml_has_builtin(__builtin_mul_overflow))
CAMLexport int caml_umul_overflow(uintnat a, uintnat b, uintnat * res)
{
#define HALF_SIZE (sizeof(uintnat) * 4)
#define HALF_MASK (((uintnat)1 << HALF_SIZE) - 1)
#define LOW_HALF(x) ((x) & HALF_MASK)
#define HIGH_HALF(x) ((x) >> HALF_SIZE)
  /* Cut in half words */
  uintnat al = LOW_HALF(a);
  uintnat ah = HIGH_HALF(a);
  uintnat bl = LOW_HALF(b);
  uintnat bh = HIGH_HALF(b);
  /* Exact product is:
              al * bl
           +  ah * bl  << HALF_SIZE
           +  al * bh  << HALF_SIZE
           +  ah * bh  << 2*HALF_SIZE
     Overflow occurs if:
        ah * bh is not 0, i.e. ah != 0 and bh != 0
     OR ah * bl has high half != 0
     OR al * bh has high half != 0
     OR the sum al * bl + LOW_HALF(ah * bl) << HALF_SIZE
                        + LOW_HALF(al * bh) << HALF_SIZE overflows.
     This sum is equal to p = (a * b) modulo word size. */
  uintnat p = a * b;
  uintnat p1 = al * bh;
  uintnat p2 = ah * bl;
  *res = p;
  if (ah == 0 && bh == 0) return 0;
  if (ah != 0 && bh != 0) return 1;
  if (HIGH_HALF(p1) != 0 || HIGH_HALF(p2) != 0) return 1;
  p1 <<= HALF_SIZE;
  p2 <<= HALF_SIZE;
  p1 += p2;
  if (p < p1 || p1 < p2) return 1; /* overflow in sums */
  return 0;
#undef HALF_SIZE
#undef HALF_MASK
#undef LOW_HALF
#undef HIGH_HALF
}
#endif

/* Runtime warnings */

uintnat caml_runtime_warnings = 0;
static int caml_runtime_warnings_first = 1;

int caml_runtime_warnings_active(void)
{
  if (!caml_runtime_warnings) return 0;
  if (caml_runtime_warnings_first) {
    fprintf(stderr, "[ocaml] (use Sys.enable_runtime_warnings to control "
                    "these warnings)\n");
    caml_runtime_warnings_first = 0;
  }
  return 1;
}<|MERGE_RESOLUTION|>--- conflicted
+++ resolved
@@ -136,7 +136,6 @@
   abort();
 }
 
-<<<<<<< HEAD
 CAMLexport void caml_fatal_error_arg (const char *fmt, const char *arg)
 {
   fprintf (stderr, fmt, arg);
@@ -151,11 +150,6 @@
   exit(2);
 }
 
-/* If you change the caml_ext_table* functions, also update
-   runtime/spacetime_nat.c:find_trie_node_from_libunwind. */
-
-=======
->>>>>>> 86c8a98f
 void caml_ext_table_init(struct ext_table * tbl, int init_capa)
 {
   tbl->size = 0;
