(***********************************************************************)
(*                                                                     *)
(*                                OCaml                                *)
(*                                                                     *)
(*            Xavier Leroy, projet Cristal, INRIA Rocquencourt         *)
(*                                                                     *)
(*  Copyright 1996 Institut National de Recherche en Informatique et   *)
(*  en Automatique.  All rights reserved.  This file is distributed    *)
(*  under the terms of the Q Public License version 1.0.               *)
(*                                                                     *)
(***********************************************************************)

(* Translation from typed abstract syntax to lambda terms,
   for the core language *)

open Misc
open Asttypes
open Primitive
open Types
open Typedtree
open Typeopt
open Lambda

type error =
    Illegal_letrec_pat
  | Illegal_letrec_expr
  | Free_super_var
  | Unknown_builtin_primitive of string

exception Error of Location.t * error

(* Forward declaration -- to be filled in by Translmod.transl_module *)
let transl_module =
  ref((fun cc rootpath modl -> assert false) :
      module_coercion -> Path.t option -> module_expr -> lambda)

let transl_object =
  ref (fun id s cl -> assert false :
       Ident.t -> string list -> class_expr -> lambda)

(* Translation of primitives *)

let comparisons_table = create_hashtable 11 [
  "%equal",
      (Pccall{prim_name = "caml_equal"; prim_arity = 2; prim_alloc = true;
              prim_native_name = ""; prim_native_float = false},
       Pintcomp Ceq,
       Pfloatcomp Ceq,
       Pccall{prim_name = "caml_string_equal"; prim_arity = 2;
              prim_alloc = false;
              prim_native_name = ""; prim_native_float = false},
       Pbintcomp(Pnativeint, Ceq),
       Pbintcomp(Pint32, Ceq),
       Pbintcomp(Pint64, Ceq),
       true);
  "%notequal",
      (Pccall{prim_name = "caml_notequal"; prim_arity = 2; prim_alloc = true;
              prim_native_name = ""; prim_native_float = false},
       Pintcomp Cneq,
       Pfloatcomp Cneq,
       Pccall{prim_name = "caml_string_notequal"; prim_arity = 2;
              prim_alloc = false; prim_native_name = "";
              prim_native_float = false},
       Pbintcomp(Pnativeint, Cneq),
       Pbintcomp(Pint32, Cneq),
       Pbintcomp(Pint64, Cneq),
       true);
  "%lessthan",
      (Pccall{prim_name = "caml_lessthan"; prim_arity = 2; prim_alloc = true;
              prim_native_name = ""; prim_native_float = false},
       Pintcomp Clt,
       Pfloatcomp Clt,
       Pccall{prim_name = "caml_string_lessthan"; prim_arity = 2;
              prim_alloc = false; prim_native_name = "";
              prim_native_float = false},
       Pbintcomp(Pnativeint, Clt),
       Pbintcomp(Pint32, Clt),
       Pbintcomp(Pint64, Clt),
       false);
  "%greaterthan",
      (Pccall{prim_name = "caml_greaterthan"; prim_arity = 2; prim_alloc = true;
              prim_native_name = ""; prim_native_float = false},
       Pintcomp Cgt,
       Pfloatcomp Cgt,
       Pccall{prim_name = "caml_string_greaterthan"; prim_arity = 2;
              prim_alloc = false; prim_native_name = "";
              prim_native_float = false},
       Pbintcomp(Pnativeint, Cgt),
       Pbintcomp(Pint32, Cgt),
       Pbintcomp(Pint64, Cgt),
       false);
  "%lessequal",
      (Pccall{prim_name = "caml_lessequal"; prim_arity = 2; prim_alloc = true;
              prim_native_name = ""; prim_native_float = false},
       Pintcomp Cle,
       Pfloatcomp Cle,
       Pccall{prim_name = "caml_string_lessequal"; prim_arity = 2;
              prim_alloc = false; prim_native_name = "";
              prim_native_float = false},
       Pbintcomp(Pnativeint, Cle),
       Pbintcomp(Pint32, Cle),
       Pbintcomp(Pint64, Cle),
       false);
  "%greaterequal",
      (Pccall{prim_name = "caml_greaterequal"; prim_arity = 2;
              prim_alloc = true;
              prim_native_name = ""; prim_native_float = false},
       Pintcomp Cge,
       Pfloatcomp Cge,
       Pccall{prim_name = "caml_string_greaterequal"; prim_arity = 2;
              prim_alloc = false; prim_native_name = "";
              prim_native_float = false},
       Pbintcomp(Pnativeint, Cge),
       Pbintcomp(Pint32, Cge),
       Pbintcomp(Pint64, Cge),
       false);
  "%compare",
      (Pccall{prim_name = "caml_compare"; prim_arity = 2; prim_alloc = true;
              prim_native_name = ""; prim_native_float = false},
       Pccall{prim_name = "caml_int_compare"; prim_arity = 2;
              prim_alloc = false; prim_native_name = "";
              prim_native_float = false},
       Pccall{prim_name = "caml_float_compare"; prim_arity = 2;
              prim_alloc = false; prim_native_name = "";
              prim_native_float = false},
       Pccall{prim_name = "caml_string_compare"; prim_arity = 2;
              prim_alloc = false; prim_native_name = "";
              prim_native_float = false},
       Pccall{prim_name = "caml_nativeint_compare"; prim_arity = 2;
              prim_alloc = false; prim_native_name = "";
              prim_native_float = false},
       Pccall{prim_name = "caml_int32_compare"; prim_arity = 2;
              prim_alloc = false; prim_native_name = "";
              prim_native_float = false},
       Pccall{prim_name = "caml_int64_compare"; prim_arity = 2;
              prim_alloc = false; prim_native_name = "";
              prim_native_float = false},
       false)
]

let primitives_table = create_hashtable 57 [
  "%identity", Pidentity;
  "%ignore", Pignore;
  "%field0", Pfield 0;
  "%field1", Pfield 1;
  "%setfield0", Psetfield(0, true);
  "%makeblock", Pmakeblock(0, Immutable);
  "%makemutable", Pmakeblock(0, Mutable);
  "%raise", Praise Raise_regular;
  "%reraise", Praise Raise_reraise;
  "%raise_notrace", Praise Raise_notrace;
  "%sequand", Psequand;
  "%sequor", Psequor;
  "%boolnot", Pnot;
  "%big_endian", Pctconst Big_endian;
  "%word_size", Pctconst Word_size;
  "%ostype_unix", Pctconst Ostype_unix;
  "%ostype_win32", Pctconst Ostype_win32;
  "%ostype_cygwin", Pctconst Ostype_cygwin;
  "%negint", Pnegint;
  "%succint", Poffsetint 1;
  "%predint", Poffsetint(-1);
  "%addint", Paddint;
  "%subint", Psubint;
  "%mulint", Pmulint;
  "%divint", Pdivint;
  "%modint", Pmodint;
  "%andint", Pandint;
  "%orint", Porint;
  "%xorint", Pxorint;
  "%lslint", Plslint;
  "%lsrint", Plsrint;
  "%asrint", Pasrint;
  "%eq", Pintcomp Ceq;
  "%noteq", Pintcomp Cneq;
  "%ltint", Pintcomp Clt;
  "%leint", Pintcomp Cle;
  "%gtint", Pintcomp Cgt;
  "%geint", Pintcomp Cge;
  "%incr", Poffsetref(1);
  "%decr", Poffsetref(-1);
  "%intoffloat", Pintoffloat;
  "%floatofint", Pfloatofint;
  "%negfloat", Pnegfloat;
  "%absfloat", Pabsfloat;
  "%addfloat", Paddfloat;
  "%subfloat", Psubfloat;
  "%mulfloat", Pmulfloat;
  "%divfloat", Pdivfloat;
  "%eqfloat", Pfloatcomp Ceq;
  "%noteqfloat", Pfloatcomp Cneq;
  "%ltfloat", Pfloatcomp Clt;
  "%lefloat", Pfloatcomp Cle;
  "%gtfloat", Pfloatcomp Cgt;
  "%gefloat", Pfloatcomp Cge;
  "%string_length", Pstringlength;
  "%string_safe_get", Pstringrefs;
  "%string_safe_set", Pstringsets;
  "%string_unsafe_get", Pstringrefu;
  "%string_unsafe_set", Pstringsetu;
  "%array_length", Parraylength Pgenarray;
  "%array_safe_get", Parrayrefs Pgenarray;
  "%array_safe_set", Parraysets Pgenarray;
  "%array_unsafe_get", Parrayrefu Pgenarray;
  "%array_unsafe_set", Parraysetu Pgenarray;
  "%obj_size", Parraylength Pgenarray;
  "%obj_field", Parrayrefu Pgenarray;
  "%obj_set_field", Parraysetu Pgenarray;
  "%obj_is_int", Pisint;
  "%lazy_force", Plazyforce;
  "%nativeint_of_int", Pbintofint Pnativeint;
  "%nativeint_to_int", Pintofbint Pnativeint;
  "%nativeint_neg", Pnegbint Pnativeint;
  "%nativeint_add", Paddbint Pnativeint;
  "%nativeint_sub", Psubbint Pnativeint;
  "%nativeint_mul", Pmulbint Pnativeint;
  "%nativeint_div", Pdivbint Pnativeint;
  "%nativeint_mod", Pmodbint Pnativeint;
  "%nativeint_and", Pandbint Pnativeint;
  "%nativeint_or",  Porbint Pnativeint;
  "%nativeint_xor", Pxorbint Pnativeint;
  "%nativeint_lsl", Plslbint Pnativeint;
  "%nativeint_lsr", Plsrbint Pnativeint;
  "%nativeint_asr", Pasrbint Pnativeint;
  "%int32_of_int", Pbintofint Pint32;
  "%int32_to_int", Pintofbint Pint32;
  "%int32_neg", Pnegbint Pint32;
  "%int32_add", Paddbint Pint32;
  "%int32_sub", Psubbint Pint32;
  "%int32_mul", Pmulbint Pint32;
  "%int32_div", Pdivbint Pint32;
  "%int32_mod", Pmodbint Pint32;
  "%int32_and", Pandbint Pint32;
  "%int32_or",  Porbint Pint32;
  "%int32_xor", Pxorbint Pint32;
  "%int32_lsl", Plslbint Pint32;
  "%int32_lsr", Plsrbint Pint32;
  "%int32_asr", Pasrbint Pint32;
  "%int64_of_int", Pbintofint Pint64;
  "%int64_to_int", Pintofbint Pint64;
  "%int64_neg", Pnegbint Pint64;
  "%int64_add", Paddbint Pint64;
  "%int64_sub", Psubbint Pint64;
  "%int64_mul", Pmulbint Pint64;
  "%int64_div", Pdivbint Pint64;
  "%int64_mod", Pmodbint Pint64;
  "%int64_and", Pandbint Pint64;
  "%int64_or",  Porbint Pint64;
  "%int64_xor", Pxorbint Pint64;
  "%int64_lsl", Plslbint Pint64;
  "%int64_lsr", Plsrbint Pint64;
  "%int64_asr", Pasrbint Pint64;
  "%nativeint_of_int32", Pcvtbint(Pint32, Pnativeint);
  "%nativeint_to_int32", Pcvtbint(Pnativeint, Pint32);
  "%int64_of_int32", Pcvtbint(Pint32, Pint64);
  "%int64_to_int32", Pcvtbint(Pint64, Pint32);
  "%int64_of_nativeint", Pcvtbint(Pnativeint, Pint64);
  "%int64_to_nativeint", Pcvtbint(Pint64, Pnativeint);
  "%caml_ba_ref_1",
    Pbigarrayref(false, 1, Pbigarray_unknown, Pbigarray_unknown_layout);
  "%caml_ba_ref_2",
    Pbigarrayref(false, 2, Pbigarray_unknown, Pbigarray_unknown_layout);
  "%caml_ba_ref_3",
    Pbigarrayref(false, 3, Pbigarray_unknown, Pbigarray_unknown_layout);
  "%caml_ba_set_1",
    Pbigarrayset(false, 1, Pbigarray_unknown, Pbigarray_unknown_layout);
  "%caml_ba_set_2",
    Pbigarrayset(false, 2, Pbigarray_unknown, Pbigarray_unknown_layout);
  "%caml_ba_set_3",
    Pbigarrayset(false, 3, Pbigarray_unknown, Pbigarray_unknown_layout);
  "%caml_ba_unsafe_ref_1",
    Pbigarrayref(true, 1, Pbigarray_unknown, Pbigarray_unknown_layout);
  "%caml_ba_unsafe_ref_2",
    Pbigarrayref(true, 2, Pbigarray_unknown, Pbigarray_unknown_layout);
  "%caml_ba_unsafe_ref_3",
    Pbigarrayref(true, 3, Pbigarray_unknown, Pbigarray_unknown_layout);
  "%caml_ba_unsafe_set_1",
    Pbigarrayset(true, 1, Pbigarray_unknown, Pbigarray_unknown_layout);
  "%caml_ba_unsafe_set_2",
    Pbigarrayset(true, 2, Pbigarray_unknown, Pbigarray_unknown_layout);
  "%caml_ba_unsafe_set_3",
    Pbigarrayset(true, 3, Pbigarray_unknown, Pbigarray_unknown_layout);
  "%caml_ba_dim_1", Pbigarraydim(1);
  "%caml_ba_dim_2", Pbigarraydim(2);
  "%caml_ba_dim_3", Pbigarraydim(3);
  "%caml_string_get16", Pstring_load_16(false);
  "%caml_string_get16u", Pstring_load_16(true);
  "%caml_string_get32", Pstring_load_32(false);
  "%caml_string_get32u", Pstring_load_32(true);
  "%caml_string_get64", Pstring_load_64(false);
  "%caml_string_get64u", Pstring_load_64(true);
  "%caml_string_set16", Pstring_set_16(false);
  "%caml_string_set16u", Pstring_set_16(true);
  "%caml_string_set32", Pstring_set_32(false);
  "%caml_string_set32u", Pstring_set_32(true);
  "%caml_string_set64", Pstring_set_64(false);
  "%caml_string_set64u", Pstring_set_64(true);
  "%caml_bigstring_get16", Pbigstring_load_16(false);
  "%caml_bigstring_get16u", Pbigstring_load_16(true);
  "%caml_bigstring_get32", Pbigstring_load_32(false);
  "%caml_bigstring_get32u", Pbigstring_load_32(true);
  "%caml_bigstring_get64", Pbigstring_load_64(false);
  "%caml_bigstring_get64u", Pbigstring_load_64(true);
  "%caml_bigstring_set16", Pbigstring_set_16(false);
  "%caml_bigstring_set16u", Pbigstring_set_16(true);
  "%caml_bigstring_set32", Pbigstring_set_32(false);
  "%caml_bigstring_set32u", Pbigstring_set_32(true);
  "%caml_bigstring_set64", Pbigstring_set_64(false);
  "%caml_bigstring_set64u", Pbigstring_set_64(true);
  "%bswap16", Pbswap16;
  "%bswap_int32", Pbbswap(Pint32);
  "%bswap_int64", Pbbswap(Pint64);
  "%bswap_native", Pbbswap(Pnativeint);
  "%int_as_pointer", Pint_as_pointer;
]

let prim_makearray =
  { prim_name = "caml_make_vect"; prim_arity = 2; prim_alloc = true;
    prim_native_name = ""; prim_native_float = false }

let prim_obj_dup =
  { prim_name = "caml_obj_dup"; prim_arity = 1; prim_alloc = true;
    prim_native_name = ""; prim_native_float = false }

let find_primitive loc prim_name =
  match prim_name with
      "%revapply" -> Prevapply loc
    | "%apply" -> Pdirapply loc
    | "%loc_LOC" -> Ploc Loc_LOC
    | "%loc_FILE" -> Ploc Loc_FILE
    | "%loc_LINE" -> Ploc Loc_LINE
    | "%loc_POS" -> Ploc Loc_POS
    | "%loc_MODULE" -> Ploc Loc_MODULE
    | name -> Hashtbl.find primitives_table name

let transl_prim loc prim args =
  let prim_name = prim.prim_name in
  try
    let (gencomp, intcomp, floatcomp, stringcomp,
         nativeintcomp, int32comp, int64comp,
         simplify_constant_constructor) =
      Hashtbl.find comparisons_table prim_name in
    begin match args with
      [arg1; {exp_desc = Texp_construct(_, {cstr_tag = Cstr_constant _}, _)}]
      when simplify_constant_constructor ->
        intcomp
    | [{exp_desc = Texp_construct(_, {cstr_tag = Cstr_constant _}, _)}; arg2]
      when simplify_constant_constructor ->
        intcomp
    | [arg1; {exp_desc = Texp_variant(_, None)}]
      when simplify_constant_constructor ->
        intcomp
    | [{exp_desc = Texp_variant(_, None)}; exp2]
      when simplify_constant_constructor ->
        intcomp
    | [arg1; arg2] when has_base_type arg1 Predef.path_int
                     || has_base_type arg1 Predef.path_char ->
        intcomp
    | [arg1; arg2] when has_base_type arg1 Predef.path_float ->
        floatcomp
    | [arg1; arg2] when has_base_type arg1 Predef.path_string ->
        stringcomp
    | [arg1; arg2] when has_base_type arg1 Predef.path_nativeint ->
        nativeintcomp
    | [arg1; arg2] when has_base_type arg1 Predef.path_int32 ->
        int32comp
    | [arg1; arg2] when has_base_type arg1 Predef.path_int64 ->
        int64comp
    | _ ->
        gencomp
    end
  with Not_found ->
  try
    let p = find_primitive loc prim_name in
    (* Try strength reduction based on the type of the argument *)
    begin match (p, args) with
        (Psetfield(n, _), [arg1; arg2]) -> Psetfield(n, maybe_pointer arg2)
      | (Parraylength Pgenarray, [arg])   -> Parraylength(array_kind arg)
      | (Parrayrefu Pgenarray, arg1 :: _) -> Parrayrefu(array_kind arg1)
      | (Parraysetu Pgenarray, arg1 :: _) -> Parraysetu(array_kind arg1)
      | (Parrayrefs Pgenarray, arg1 :: _) -> Parrayrefs(array_kind arg1)
      | (Parraysets Pgenarray, arg1 :: _) -> Parraysets(array_kind arg1)
      | (Pbigarrayref(unsafe, n, Pbigarray_unknown, Pbigarray_unknown_layout),
                      arg1 :: _) ->
            let (k, l) = bigarray_kind_and_layout arg1 in
            Pbigarrayref(unsafe, n, k, l)
      | (Pbigarrayset(unsafe, n, Pbigarray_unknown, Pbigarray_unknown_layout),
                      arg1 :: _) ->
            let (k, l) = bigarray_kind_and_layout arg1 in
            Pbigarrayset(unsafe, n, k, l)
      | _ -> p
    end
  with Not_found ->
    if String.length prim_name > 0 && prim_name.[0] = '%' then
      raise(Error(loc, Unknown_builtin_primitive prim_name));
    Pccall prim


(* Eta-expand a primitive without knowing the types of its arguments *)

let transl_primitive loc p =
  let prim =
    try
      let (gencomp, _, _, _, _, _, _, _) =
        Hashtbl.find comparisons_table p.prim_name in
      gencomp
    with Not_found ->
    try
      find_primitive loc p.prim_name
    with Not_found ->
      Pccall p in
  match prim with
  | Plazyforce ->
      let parm = Ident.create "prim" in
      Lfunction(Curried, [parm],
                Matching.inline_lazy_force (Lvar parm) Location.none)
  | Ploc kind ->
    let lam = lam_of_loc kind loc in
    begin match p.prim_arity with
      | 0 -> lam
      | 1 -> (* TODO: we should issue a warning ? *)
        let param = Ident.create "prim" in
        Lfunction(Curried, [param],
          Lprim(Pmakeblock(0, Immutable), [lam; Lvar param]))
      | _ -> assert false
    end
  | _ ->
      let rec make_params n =
        if n <= 0 then [] else Ident.create "prim" :: make_params (n-1) in
      let params = make_params p.prim_arity in
      Lfunction(Curried, params,
                Lprim(prim, List.map (fun id -> Lvar id) params))

(* To check the well-formedness of r.h.s. of "let rec" definitions *)

let check_recursive_lambda idlist lam =
  let rec check_top idlist = function
    | Lvar v -> not (List.mem v idlist)
    | Llet (_, _, _, _) as lam when check_recursive_recordwith idlist lam ->
        true
    | Llet(str, id, arg, body) ->
        check idlist arg && check_top (add_let id arg idlist) body
    | Lletrec(bindings, body) ->
        let idlist' = add_letrec bindings idlist in
        List.for_all (fun (id, arg) -> check idlist' arg) bindings &&
        check_top idlist' body
    | Lprim (Pmakearray (Pgenarray), args) -> false
    | Lsequence (lam1, lam2) -> check idlist lam1 && check_top idlist lam2
    | Levent (lam, _) -> check_top idlist lam
    | lam -> check idlist lam

  and check idlist = function
    | Lvar _ -> true
    | Lfunction(kind, params, body) -> true
    | Llet (_, _, _, _) as lam when check_recursive_recordwith idlist lam ->
        true
    | Llet(str, id, arg, body) ->
        check idlist arg && check (add_let id arg idlist) body
    | Lletrec(bindings, body) ->
        let idlist' = add_letrec bindings idlist in
        List.for_all (fun (id, arg) -> check idlist' arg) bindings &&
        check idlist' body
    | Lprim(Pmakeblock(tag, mut), args) ->
        List.for_all (check idlist) args
    | Lprim(Pmakearray(_), args) ->
        List.for_all (check idlist) args
    | Lsequence (lam1, lam2) -> check idlist lam1 && check idlist lam2
    | Levent (lam, _) -> check idlist lam
    | lam ->
        let fv = free_variables lam in
        not (List.exists (fun id -> IdentSet.mem id fv) idlist)

  and add_let id arg idlist =
    let fv = free_variables arg in
    if List.exists (fun id -> IdentSet.mem id fv) idlist
    then id :: idlist
    else idlist

  and add_letrec bindings idlist =
    List.fold_right (fun (id, arg) idl -> add_let id arg idl)
                    bindings idlist

  (* reverse-engineering the code generated by transl_record case 2 *)
  (* If you change this, you probably need to change Bytegen.size_of_lambda. *)
  and check_recursive_recordwith idlist = function
    | Llet (Strict, id1, Lprim (Pduprecord _, [e1]), body) ->
       check_top idlist e1
       && check_recordwith_updates idlist id1 body
    | _ -> false

  and check_recordwith_updates idlist id1 = function
    | Lsequence (Lprim ((Psetfield _ | Psetfloatfield _), [Lvar id2; e1]), cont)
        -> id2 = id1 && check idlist e1
           && check_recordwith_updates idlist id1 cont
    | Lvar id2 -> id2 = id1
    | _ -> false

  in check_top idlist lam

(* To propagate structured constants *)

exception Not_constant

let extract_constant = function
    Lconst sc -> sc
  | _ -> raise Not_constant

let extract_float = function
    Const_base(Const_float f) -> f
  | _ -> fatal_error "Translcore.extract_float"

(* To find reasonable names for let-bound and lambda-bound idents *)

let rec name_pattern default = function
    [] -> Ident.create default
  | {c_lhs=p; _} :: rem ->
      match p.pat_desc with
        Tpat_var (id, _) -> id
      | Tpat_alias(p, id, _) -> id
      | _ -> name_pattern default rem

(* Push the default values under the functional abstractions *)

let rec push_defaults loc bindings cases partial =
  match cases with
    [{c_lhs=pat; c_guard=None;
      c_rhs={exp_desc = Texp_function(l, pl,partial)} as exp}] ->
      let pl = push_defaults exp.exp_loc bindings pl partial in
      [{c_lhs=pat; c_guard=None;
        c_rhs={exp with exp_desc = Texp_function(l, pl, partial)}}]
  | [{c_lhs=pat; c_guard=None;
      c_rhs={exp_attributes=[{txt="#default"},_];
             exp_desc = Texp_let
               (Nonrecursive, binds, ({exp_desc = Texp_function _} as e2))}}] ->
      push_defaults loc (binds :: bindings) [{c_lhs=pat;c_guard=None;c_rhs=e2}]
                    partial
  | [case] ->
      let exp =
        List.fold_left
          (fun exp binds ->
            {exp with exp_desc = Texp_let(Nonrecursive, binds, exp)})
          case.c_rhs bindings
      in
      [{case with c_rhs=exp}]
  | {c_lhs=pat; c_rhs=exp; c_guard=_} :: _ when bindings <> [] ->
      let param = name_pattern "param" cases in
      let name = Ident.name param in
      let exp =
        { exp with exp_loc = loc; exp_desc =
          Texp_match
            ({exp with exp_type = pat.pat_type; exp_desc =
              Texp_ident (Path.Pident param, mknoloc (Longident.Lident name),
                          {val_type = pat.pat_type; val_kind = Val_reg;
                           val_attributes = [];
                           Types.val_loc = Location.none;
                          })},
             cases, [], partial) }
      in
      push_defaults loc bindings
        [{c_lhs={pat with pat_desc = Tpat_var (param, mknoloc name)};
          c_guard=None; c_rhs=exp}]
        Total
  | _ ->
      cases

(* Insertion of debugging events *)

let event_before exp lam = match lam with
| Lstaticraise (_,_) -> lam
| _ ->
  if !Clflags.debug
  then Levent(lam, {lev_loc = exp.exp_loc;
                    lev_kind = Lev_before;
                    lev_repr = None;
                    lev_env = Env.summary exp.exp_env})
  else lam

let event_after exp lam =
  if !Clflags.debug
  then Levent(lam, {lev_loc = exp.exp_loc;
                    lev_kind = Lev_after exp.exp_type;
                    lev_repr = None;
                    lev_env = Env.summary exp.exp_env})
  else lam

let event_function exp lam =
  if !Clflags.debug then
    let repr = Some (ref 0) in
    let (info, body) = lam repr in
    (info,
     Levent(body, {lev_loc = exp.exp_loc;
                   lev_kind = Lev_function;
                   lev_repr = repr;
                   lev_env = Env.summary exp.exp_env}))
  else
    lam None

let primitive_is_ccall = function
  (* Determine if a primitive is a Pccall or will be turned later into
     a C function call that may raise an exception *)
  | Pccall _ | Pstringrefs | Pstringsets | Parrayrefs _ | Parraysets _ |
    Pbigarrayref _ | Pbigarrayset _ | Pduprecord _ -> true
  | _ -> false

(* Assertions *)

let assert_failed exp =
  let (fname, line, char) =
    Location.get_pos_info exp.exp_loc.Location.loc_start in
  Lprim(Praise Raise_regular, [event_after exp
    (Lprim(Pmakeblock(0, Immutable),
          [transl_normal_path Predef.path_assert_failure;
           Lconst(Const_block(0,
              [Const_base(Const_string (fname, None));
               Const_base(Const_int line);
               Const_base(Const_int char)]))]))])
;;

let rec cut n l =
  if n = 0 then ([],l) else
  match l with [] -> failwith "Translcore.cut"
  | a::l -> let (l1,l2) = cut (n-1) l in (a::l1,l2)

(* Translation of expressions *)

let try_ids = Hashtbl.create 8

let rec transl_exp e =
  let eval_once =
    (* Whether classes for immediate objects must be cached *)
    match e.exp_desc with
      Texp_function _ | Texp_for _ | Texp_while _ -> false
    | _ -> true
  in
  if eval_once then transl_exp0 e else
  Translobj.oo_wrap e.exp_env true transl_exp0 e

and transl_exp0 e =
  match e.exp_desc with
    Texp_ident(path, _, {val_kind = Val_prim p}) ->
      let public_send = p.prim_name = "%send" in
      if public_send || p.prim_name = "%sendself" then
        let kind = if public_send then Public else Self in
        let obj = Ident.create "obj" and meth = Ident.create "meth" in
        Lfunction(Curried, [obj; meth], Lsend(kind, Lvar meth, Lvar obj, [],
                                              e.exp_loc))
      else if p.prim_name = "%sendcache" then
        let obj = Ident.create "obj" and meth = Ident.create "meth" in
        let cache = Ident.create "cache" and pos = Ident.create "pos" in
        Lfunction(Curried, [obj; meth; cache; pos],
                  Lsend(Cached, Lvar meth, Lvar obj, [Lvar cache; Lvar pos],
                        e.exp_loc))
      else
        transl_primitive e.exp_loc p
  | Texp_ident(path, _, {val_kind = Val_anc _}) ->
      raise(Error(e.exp_loc, Free_super_var))
  | Texp_ident(path, _, {val_kind = Val_reg | Val_self _}) ->
      transl_path ~loc:e.exp_loc e.exp_env path
  | Texp_ident _ -> fatal_error "Translcore.transl_exp: bad Texp_ident"
  | Texp_constant cst ->
      Lconst(Const_base cst)
  | Texp_let(rec_flag, pat_expr_list, body) ->
      transl_let rec_flag pat_expr_list (event_before body (transl_exp body))
  | Texp_function (_, pat_expr_list, partial) ->
      let ((kind, params), body) =
        event_function e
          (function repr ->
            let pl = push_defaults e.exp_loc [] pat_expr_list partial in
            transl_function e.exp_loc !Clflags.native_code repr partial pl)
      in
      Lfunction(kind, params, body)
  | Texp_apply({exp_desc = Texp_ident(path, _, {val_kind = Val_prim p})} as fn,
               oargs)
    when List.length oargs >= p.prim_arity
    && List.for_all (fun (_, arg,_) -> arg <> None) oargs ->
      let args, args' = cut p.prim_arity oargs in
      let wrap f =
        if args' = []
        then event_after e f
        else event_after e (transl_apply f args' e.exp_loc)
      in
      let wrap0 f =
        if args' = [] then f else wrap f in
      let args =
         List.map (function _, Some x, _ -> x | _ -> assert false) args in
      let argl = transl_list args in
      let public_send = p.prim_name = "%send"
        || not !Clflags.native_code && p.prim_name = "%sendcache"in
      if public_send || p.prim_name = "%sendself" then
        let kind = if public_send then Public else Self in
        let obj = List.hd argl in
        wrap (Lsend (kind, List.nth argl 1, obj, [], e.exp_loc))
      else if p.prim_name = "%sendcache" then
        match argl with [obj; meth; cache; pos] ->
          wrap (Lsend(Cached, meth, obj, [cache; pos], e.exp_loc))
        | _ -> assert false
      else begin
        if p.prim_name = "%sequand" && Path.last path = "&" then
          Location.prerr_warning fn.exp_loc
            (Warnings.Deprecated "operator (&); you should use (&&) instead");
        if p.prim_name = "%sequor" && Path.last path = "or" then
          Location.prerr_warning fn.exp_loc
            (Warnings.Deprecated "operator (or); you should use (||) instead");
        let prim = transl_prim e.exp_loc p args in
        match (prim, args) with
          (Praise k, [arg1]) ->
            let targ = List.hd argl in
            let k =
              match k, targ with
              | Raise_regular, Lvar id
                when Hashtbl.mem try_ids id ->
                  Raise_reraise
              | _ ->
                  k
            in
            wrap0 (Lprim(Praise k, [event_after arg1 targ]))
        | (Ploc kind, []) ->
          lam_of_loc kind e.exp_loc
        | (Ploc kind, [arg1]) ->
          let lam = lam_of_loc kind arg1.exp_loc in
          Lprim(Pmakeblock(0, Immutable), lam :: argl)
        | (Ploc _, _) -> assert false
        | (_, _) ->
            begin match (prim, argl) with
            | (Plazyforce, [a]) ->
                wrap (Matching.inline_lazy_force a e.exp_loc)
            | (Plazyforce, _) -> assert false
            |_ -> let p = Lprim(prim, argl) in
               if primitive_is_ccall prim then wrap p else wrap0 p
            end
      end
  | Texp_apply(funct, oargs) ->
      event_after e (transl_apply (transl_exp funct) oargs e.exp_loc)
  | Texp_match(arg, pat_expr_list, exn_pat_expr_list, partial) ->
    transl_match e arg pat_expr_list exn_pat_expr_list partial
  | Texp_try(body, pat_expr_list) ->
      let id = name_pattern "exn" pat_expr_list in
      Ltrywith(transl_exp body, id,
               Matching.for_trywith (Lvar id) (transl_cases_try pat_expr_list))
  | Texp_tuple el ->
      let ll = transl_list el in
      begin try
        Lconst(Const_block(0, List.map extract_constant ll))
      with Not_constant ->
        Lprim(Pmakeblock(0, Immutable), ll)
      end
  | Texp_construct(_, cstr, args) ->
      let ll = transl_list args in
<<<<<<< HEAD
      if cstr.cstr_inlined <> None then begin match ll with
=======
      if cstr.cstr_inlined then begin match ll with
>>>>>>> 6ca707d0
        | [x] -> x
        | _ -> assert false
      end else begin match cstr.cstr_tag with
        Cstr_constant n ->
          Lconst(Const_pointer n)
      | Cstr_block n ->
          begin try
            Lconst(Const_block(n, List.map extract_constant ll))
          with Not_constant ->
            Lprim(Pmakeblock(n, Immutable), ll)
          end
      | Cstr_extension(path, is_const) ->
          if is_const then
            transl_path e.exp_env path
          else
            Lprim(Pmakeblock(0, Immutable),
                  transl_path e.exp_env path :: ll)
      end
  | Texp_variant(l, arg) ->
      let tag = Btype.hash_variant l in
      begin match arg with
        None -> Lconst(Const_pointer tag)
      | Some arg ->
          let lam = transl_exp arg in
          try
            Lconst(Const_block(0, [Const_base(Const_int tag);
                                   extract_constant lam]))
          with Not_constant ->
            Lprim(Pmakeblock(0, Immutable),
                  [Lconst(Const_base(Const_int tag)); lam])
      end
  | Texp_record ((_, lbl1, _) :: _ as lbl_expr_list, opt_init_expr) ->
      transl_record e.exp_env lbl1.lbl_all lbl1.lbl_repres lbl_expr_list
        opt_init_expr
  | Texp_record ([], _) ->
      fatal_error "Translcore.transl_exp: bad Texp_record"
  | Texp_field(arg, _, lbl) ->
      let access =
        match lbl.lbl_repres with
          Record_regular | Record_inlined _ -> Pfield lbl.lbl_pos
        | Record_float -> Pfloatfield lbl.lbl_pos
<<<<<<< HEAD
        | Record_extension -> Pfield (lbl.lbl_pos + 1)
=======
        | Record_extension _ -> Pfield (lbl.lbl_pos + 1)
>>>>>>> 6ca707d0
      in
      Lprim(access, [transl_exp arg])
  | Texp_setfield(arg, _, lbl, newval) ->
      let access =
        match lbl.lbl_repres with
          Record_regular
        | Record_inlined _ -> Psetfield(lbl.lbl_pos, maybe_pointer newval)
        | Record_float -> Psetfloatfield lbl.lbl_pos
<<<<<<< HEAD
        | Record_extension -> Psetfield (lbl.lbl_pos + 1, maybe_pointer newval)
=======
        | Record_extension _ ->
            Psetfield (lbl.lbl_pos + 1, maybe_pointer newval)
>>>>>>> 6ca707d0
      in
      Lprim(access, [transl_exp arg; transl_exp newval])
  | Texp_array expr_list ->
      let kind = array_kind e in
      let ll = transl_list expr_list in
      begin try
        (* Deactivate constant optimization if array is small enough *)
        if List.length ll <= 4 then raise Not_constant;
        let cl = List.map extract_constant ll in
        let master =
          match kind with
          | Paddrarray | Pintarray ->
              Lconst(Const_block(0, cl))
          | Pfloatarray ->
              Lconst(Const_float_array(List.map extract_float cl))
          | Pgenarray ->
              raise Not_constant in             (* can this really happen? *)
        Lprim(Pccall prim_obj_dup, [master])
      with Not_constant ->
        Lprim(Pmakearray kind, ll)
      end
  | Texp_ifthenelse(cond, ifso, Some ifnot) ->
      Lifthenelse(transl_exp cond,
                  event_before ifso (transl_exp ifso),
                  event_before ifnot (transl_exp ifnot))
  | Texp_ifthenelse(cond, ifso, None) ->
      Lifthenelse(transl_exp cond,
                  event_before ifso (transl_exp ifso),
                  lambda_unit)
  | Texp_sequence(expr1, expr2) ->
      Lsequence(transl_exp expr1, event_before expr2 (transl_exp expr2))
  | Texp_while(cond, body) ->
      Lwhile(transl_exp cond, event_before body (transl_exp body))
  | Texp_for(param, _, low, high, dir, body) ->
      Lfor(param, transl_exp low, transl_exp high, dir,
           event_before body (transl_exp body))
  | Texp_send(_, _, Some exp) -> transl_exp exp
  | Texp_send(expr, met, None) ->
      let obj = transl_exp expr in
      let lam =
        match met with
          Tmeth_val id -> Lsend (Self, Lvar id, obj, [], e.exp_loc)
        | Tmeth_name nm ->
            let (tag, cache) = Translobj.meth obj nm in
            let kind = if cache = [] then Public else Cached in
            Lsend (kind, tag, obj, cache, e.exp_loc)
      in
      event_after e lam
  | Texp_new (cl, {Location.loc=loc}, _) ->
      Lapply(Lprim(Pfield 0, [transl_path ~loc e.exp_env cl]),
             [lambda_unit], Location.none)
  | Texp_instvar(path_self, path, _) ->
      Lprim(Parrayrefu Paddrarray,
            [transl_normal_path path_self; transl_normal_path path])
  | Texp_setinstvar(path_self, path, _, expr) ->
      transl_setinstvar (transl_normal_path path_self) path expr
  | Texp_override(path_self, modifs) ->
      let cpy = Ident.create "copy" in
      Llet(Strict, cpy,
           Lapply(Translobj.oo_prim "copy", [transl_normal_path path_self],
                  Location.none),
           List.fold_right
             (fun (path, _, expr) rem ->
                Lsequence(transl_setinstvar (Lvar cpy) path expr, rem))
             modifs
             (Lvar cpy))
  | Texp_letmodule(id, _, modl, body) ->
      Llet(Strict, id, !transl_module Tcoerce_none None modl, transl_exp body)
  | Texp_pack modl ->
      !transl_module Tcoerce_none None modl
  | Texp_assert {exp_desc=Texp_construct(_, {cstr_name="false"}, _)} ->
      assert_failed e
  | Texp_assert (cond) ->
      if !Clflags.noassert
      then lambda_unit
      else Lifthenelse (transl_exp cond, lambda_unit, assert_failed e)
  | Texp_lazy e ->
      (* when e needs no computation (constants, identifiers, ...), we
         optimize the translation just as Lazy.lazy_from_val would
         do *)
      begin match e.exp_desc with
        (* a constant expr of type <> float gets compiled as itself *)
      | Texp_constant
          ( Const_int _ | Const_char _ | Const_string _
          | Const_int32 _ | Const_int64 _ | Const_nativeint _ )
      | Texp_function(_, _, _)
      | Texp_construct (_, {cstr_arity = 0}, _)
        -> transl_exp e
      | Texp_constant(Const_float _) ->
          Lprim(Pmakeblock(Obj.forward_tag, Immutable), [transl_exp e])
      | Texp_ident(_, _, _) -> (* according to the type *)
          begin match e.exp_type.desc with
          (* the following may represent a float/forward/lazy: need a
             forward_tag *)
          | Tvar _ | Tlink _ | Tsubst _ | Tunivar _
          | Tpoly(_,_) | Tfield(_,_,_,_) ->
              Lprim(Pmakeblock(Obj.forward_tag, Immutable), [transl_exp e])
          (* the following cannot be represented as float/forward/lazy:
             optimize *)
          | Tarrow(_,_,_,_) | Ttuple _ | Tpackage _ | Tobject(_,_) | Tnil
          | Tvariant _
              -> transl_exp e
          (* optimize predefined types (excepted float) *)
          | Tconstr(_,_,_) ->
              if has_base_type e Predef.path_int
                || has_base_type e Predef.path_char
                || has_base_type e Predef.path_string
                || has_base_type e Predef.path_bool
                || has_base_type e Predef.path_unit
                || has_base_type e Predef.path_exn
                || has_base_type e Predef.path_array
                || has_base_type e Predef.path_list
                || has_base_type e Predef.path_option
                || has_base_type e Predef.path_nativeint
                || has_base_type e Predef.path_int32
                || has_base_type e Predef.path_int64
              then transl_exp e
              else
                Lprim(Pmakeblock(Obj.forward_tag, Immutable), [transl_exp e])
          end
      (* other cases compile to a lazy block holding a function *)
      | _ ->
          let fn = Lfunction (Curried, [Ident.create "param"], transl_exp e) in
          Lprim(Pmakeblock(Config.lazy_tag, Mutable), [fn])
      end
  | Texp_object (cs, meths) ->
      let cty = cs.cstr_type in
      let cl = Ident.create "class" in
      !transl_object cl meths
        { cl_desc = Tcl_structure cs;
          cl_loc = e.exp_loc;
          cl_type = Cty_signature cty;
          cl_env = e.exp_env;
          cl_attributes = [];
         }

and transl_list expr_list =
  List.map transl_exp expr_list

and transl_guard guard rhs =
  let expr = event_before rhs (transl_exp rhs) in
  match guard with
  | None -> expr
  | Some cond ->
      event_before cond (Lifthenelse(transl_exp cond, expr, staticfail))

and transl_case {c_lhs; c_guard; c_rhs} =
  c_lhs, transl_guard c_guard c_rhs

and transl_cases cases =
  List.map transl_case cases

and transl_case_try {c_lhs; c_guard; c_rhs} =
  match c_lhs.pat_desc with
  | Tpat_var (id, _)
  | Tpat_alias (_, id, _) ->
      Hashtbl.replace try_ids id ();
      Misc.try_finally
        (fun () -> c_lhs, transl_guard c_guard c_rhs)
        (fun () -> Hashtbl.remove try_ids id)
  | _ ->
      c_lhs, transl_guard c_guard c_rhs

and transl_cases_try cases =
  List.map transl_case_try cases

and transl_tupled_cases patl_expr_list =
  List.map (fun (patl, guard, expr) -> (patl, transl_guard guard expr))
    patl_expr_list

and transl_apply lam sargs loc =
  let lapply funct args =
    match funct with
      Lsend(k, lmet, lobj, largs, loc) ->
        Lsend(k, lmet, lobj, largs @ args, loc)
    | Levent(Lsend(k, lmet, lobj, largs, loc), _) ->
        Lsend(k, lmet, lobj, largs @ args, loc)
    | Lapply(lexp, largs, _) ->
        Lapply(lexp, largs @ args, loc)
    | lexp ->
        Lapply(lexp, args, loc)
  in
  let rec build_apply lam args = function
      (None, optional) :: l ->
        let defs = ref [] in
        let protect name lam =
          match lam with
            Lvar _ | Lconst _ -> lam
          | _ ->
              let id = Ident.create name in
              defs := (id, lam) :: !defs;
              Lvar id
        in
        let args, args' =
          if List.for_all (fun (_,opt) -> opt = Optional) args then [], args
          else args, [] in
        let lam =
          if args = [] then lam else lapply lam (List.rev_map fst args) in
        let handle = protect "func" lam
        and l = List.map (fun (arg, opt) -> may_map (protect "arg") arg, opt) l
        and id_arg = Ident.create "param" in
        let body =
          match build_apply handle ((Lvar id_arg, optional)::args') l with
            Lfunction(Curried, ids, lam) ->
              Lfunction(Curried, id_arg::ids, lam)
          | Levent(Lfunction(Curried, ids, lam), _) ->
              Lfunction(Curried, id_arg::ids, lam)
          | lam ->
              Lfunction(Curried, [id_arg], lam)
        in
        List.fold_left
          (fun body (id, lam) -> Llet(Strict, id, lam, body))
          body !defs
    | (Some arg, optional) :: l ->
        build_apply lam ((arg, optional) :: args) l
    | [] ->
        lapply lam (List.rev_map fst args)
  in
  build_apply lam [] (List.map (fun (l, x,o) -> may_map transl_exp x, o) sargs)

and transl_function loc untuplify_fn repr partial cases =
  match cases with
    [{c_lhs=pat; c_guard=None;
      c_rhs={exp_desc = Texp_function(_, pl,partial')} as exp}]
    when Parmatch.fluid pat ->
      let param = name_pattern "param" cases in
      let ((_, params), body) =
        transl_function exp.exp_loc false repr partial' pl in
      ((Curried, param :: params),
       Matching.for_function loc None (Lvar param) [pat, body] partial)
  | {c_lhs={pat_desc = Tpat_tuple pl}} :: _ when untuplify_fn ->
      begin try
        let size = List.length pl in
        let pats_expr_list =
          List.map
            (fun {c_lhs; c_guard; c_rhs} ->
              (Matching.flatten_pattern size c_lhs, c_guard, c_rhs))
            cases in
        let params = List.map (fun p -> Ident.create "param") pl in
        ((Tupled, params),
         Matching.for_tupled_function loc params
           (transl_tupled_cases pats_expr_list) partial)
      with Matching.Cannot_flatten ->
        let param = name_pattern "param" cases in
        ((Curried, [param]),
         Matching.for_function loc repr (Lvar param)
           (transl_cases cases) partial)
      end
  | _ ->
      let param = name_pattern "param" cases in
      ((Curried, [param]),
       Matching.for_function loc repr (Lvar param)
         (transl_cases cases) partial)

and transl_let rec_flag pat_expr_list body =
  match rec_flag with
    Nonrecursive ->
      let rec transl = function
        [] ->
          body
      | {vb_pat=pat; vb_expr=expr} :: rem ->
          Matching.for_let pat.pat_loc (transl_exp expr) pat (transl rem)
      in transl pat_expr_list
  | Recursive ->
      let idlist =
        List.map
          (fun {vb_pat=pat} -> match pat.pat_desc with
              Tpat_var (id,_) -> id
            | Tpat_alias ({pat_desc=Tpat_any}, id,_) -> id
            | _ -> raise(Error(pat.pat_loc, Illegal_letrec_pat)))
        pat_expr_list in
      let transl_case {vb_pat=pat; vb_expr=expr} id =
        let lam = transl_exp expr in
        if not (check_recursive_lambda idlist lam) then
          raise(Error(expr.exp_loc, Illegal_letrec_expr));
        (id, lam) in
      Lletrec(List.map2 transl_case pat_expr_list idlist, body)

and transl_setinstvar self var expr =
  Lprim(Parraysetu (if maybe_pointer expr then Paddrarray else Pintarray),
                    [self; transl_normal_path var; transl_exp expr])

and transl_record env all_labels repres lbl_expr_list opt_init_expr =
  let size = Array.length all_labels in
  (* Determine if there are "enough" new fields *)
  if 3 + 2 * List.length lbl_expr_list >= size
  then begin
    (* Allocate new record with given fields (and remaining fields
       taken from init_expr if any *)
    let lv = Array.make (Array.length all_labels) staticfail in
    let init_id = Ident.create "init" in
    begin match opt_init_expr with
      None -> ()
    | Some init_expr ->
        for i = 0 to Array.length all_labels - 1 do
          let access =
            match all_labels.(i).lbl_repres with
              Record_regular | Record_inlined _ -> Pfield i
<<<<<<< HEAD
            | Record_extension -> Pfield (i + 1)
=======
            | Record_extension _ -> Pfield (i + 1)
>>>>>>> 6ca707d0
            | Record_float -> Pfloatfield i in
          lv.(i) <- Lprim(access, [Lvar init_id])
        done
    end;
    List.iter
      (fun (_, lbl, expr) -> lv.(lbl.lbl_pos) <- transl_exp expr)
      lbl_expr_list;
    let ll = Array.to_list lv in
    let mut =
      if List.exists (fun (_, lbl, expr) -> lbl.lbl_mut = Mutable) lbl_expr_list
      then Mutable
      else Immutable in
    let lam =
      try
        if mut = Mutable then raise Not_constant;
        let cl = List.map extract_constant ll in
        match repres with
        | Record_regular -> Lconst(Const_block(0, cl))
        | Record_inlined tag -> Lconst(Const_block(tag, cl))
        | Record_float ->
            Lconst(Const_float_array(List.map extract_float cl))
<<<<<<< HEAD
        | Record_extension ->
=======
        | Record_extension _ ->
>>>>>>> 6ca707d0
            raise Not_constant
      with Not_constant ->
        match repres with
          Record_regular -> Lprim(Pmakeblock(0, mut), ll)
        | Record_inlined tag -> Lprim(Pmakeblock(tag, mut), ll)
        | Record_float -> Lprim(Pmakearray Pfloatarray, ll)
<<<<<<< HEAD
        | Record_extension ->
            let path =
              match all_labels.(0).lbl_res.desc with
              | Tconstr(p, _, _) -> p
              | _ -> assert false
            in
            let slot = transl_path env path in
            Lprim(Pmakeblock(0, mut), slot :: ll)
=======
        | Record_extension path ->
            let slot = transl_path env path in
            Lprim(Pmakeblock(0, Immutable), slot :: ll)
>>>>>>> 6ca707d0
    in
    begin match opt_init_expr with
      None -> lam
    | Some init_expr -> Llet(Strict, init_id, transl_exp init_expr, lam)
    end
  end else begin
    (* Take a shallow copy of the init record, then mutate the fields
       of the copy *)
    (* If you change anything here, you will likely have to change
       [check_recursive_recordwith] in this file. *)
    let copy_id = Ident.create "newrecord" in
    let update_field (_, lbl, expr) cont =
      let upd =
        match lbl.lbl_repres with
          Record_regular
        | Record_inlined _ -> Psetfield(lbl.lbl_pos, maybe_pointer expr)
        | Record_float -> Psetfloatfield lbl.lbl_pos
<<<<<<< HEAD
        | Record_extension -> Psetfield(lbl.lbl_pos + 1, maybe_pointer expr)
=======
        | Record_extension _ -> Psetfield(lbl.lbl_pos + 1, maybe_pointer expr)
>>>>>>> 6ca707d0
      in
      Lsequence(Lprim(upd, [Lvar copy_id; transl_exp expr]), cont) in
    begin match opt_init_expr with
      None -> assert false
    | Some init_expr ->
        Llet(Strict, copy_id,
             Lprim(Pduprecord (repres, size), [transl_exp init_expr]),
             List.fold_right update_field lbl_expr_list (Lvar copy_id))
    end
  end

and transl_match e arg pat_expr_list exn_pat_expr_list partial =
  let id = name_pattern "exn" exn_pat_expr_list
  and cases = transl_cases pat_expr_list
  and exn_cases = transl_cases exn_pat_expr_list in
  let static_catch body val_ids handler =
    let static_exception_id = next_negative_raise_count () in
    Lstaticcatch
      (Ltrywith (Lstaticraise (static_exception_id, body), id,
                 Matching.for_trywith (Lvar id) exn_cases),
       (static_exception_id, val_ids),
       handler)
  in
  match arg, exn_cases with
  | {exp_desc = Texp_tuple argl}, [] ->
    Matching.for_multiple_match e.exp_loc (transl_list argl) cases partial
  | {exp_desc = Texp_tuple argl}, _ :: _ ->
    let val_ids = List.map (fun _ -> name_pattern "val" []) argl in
    let lvars = List.map (fun id -> Lvar id) val_ids in
    static_catch (transl_list argl) val_ids
      (Matching.for_multiple_match e.exp_loc lvars cases partial)
  | arg, [] ->
    Matching.for_function e.exp_loc None (transl_exp arg) cases partial
  | arg, _ :: _ ->
    let val_id = name_pattern "val" pat_expr_list in
    static_catch [transl_exp arg] [val_id]
      (Matching.for_function e.exp_loc None (Lvar val_id) cases partial)


(* Wrapper for class compilation *)

(*
let transl_exp = transl_exp_wrap

let transl_let rec_flag pat_expr_list body =
  match pat_expr_list with
    [] -> body
  | (_, expr) :: _ ->
      Translobj.oo_wrap expr.exp_env false
        (transl_let rec_flag pat_expr_list) body
*)

(* Error report *)

open Format

let report_error ppf = function
  | Illegal_letrec_pat ->
      fprintf ppf
        "Only variables are allowed as left-hand side of `let rec'"
  | Illegal_letrec_expr ->
      fprintf ppf
        "This kind of expression is not allowed as right-hand side of `let rec'"
  | Free_super_var ->
      fprintf ppf
        "Ancestor names can only be used to select inherited methods"
  | Unknown_builtin_primitive prim_name ->
    fprintf ppf  "Unknown builtin primitive \"%s\"" prim_name

let () =
  Location.register_error_of_exn
    (function
      | Error (loc, err) ->
          Some (Location.error_of_printer loc report_error err)
      | _ ->
        None
    )<|MERGE_RESOLUTION|>--- conflicted
+++ resolved
@@ -669,7 +669,7 @@
             transl_function e.exp_loc !Clflags.native_code repr partial pl)
       in
       Lfunction(kind, params, body)
-  | Texp_apply({exp_desc = Texp_ident(path, _, {val_kind = Val_prim p})} as fn,
+  | Texp_apply({exp_desc = Texp_ident(path, _, {val_kind = Val_prim p})},
                oargs)
     when List.length oargs >= p.prim_arity
     && List.for_all (fun (_, arg,_) -> arg <> None) oargs ->
@@ -695,12 +695,6 @@
           wrap (Lsend(Cached, meth, obj, [cache; pos], e.exp_loc))
         | _ -> assert false
       else begin
-        if p.prim_name = "%sequand" && Path.last path = "&" then
-          Location.prerr_warning fn.exp_loc
-            (Warnings.Deprecated "operator (&); you should use (&&) instead");
-        if p.prim_name = "%sequor" && Path.last path = "or" then
-          Location.prerr_warning fn.exp_loc
-            (Warnings.Deprecated "operator (or); you should use (||) instead");
         let prim = transl_prim e.exp_loc p args in
         match (prim, args) with
           (Praise k, [arg1]) ->
@@ -746,11 +740,7 @@
       end
   | Texp_construct(_, cstr, args) ->
       let ll = transl_list args in
-<<<<<<< HEAD
       if cstr.cstr_inlined <> None then begin match ll with
-=======
-      if cstr.cstr_inlined then begin match ll with
->>>>>>> 6ca707d0
         | [x] -> x
         | _ -> assert false
       end else begin match cstr.cstr_tag with
@@ -792,11 +782,7 @@
         match lbl.lbl_repres with
           Record_regular | Record_inlined _ -> Pfield lbl.lbl_pos
         | Record_float -> Pfloatfield lbl.lbl_pos
-<<<<<<< HEAD
         | Record_extension -> Pfield (lbl.lbl_pos + 1)
-=======
-        | Record_extension _ -> Pfield (lbl.lbl_pos + 1)
->>>>>>> 6ca707d0
       in
       Lprim(access, [transl_exp arg])
   | Texp_setfield(arg, _, lbl, newval) ->
@@ -805,12 +791,7 @@
           Record_regular
         | Record_inlined _ -> Psetfield(lbl.lbl_pos, maybe_pointer newval)
         | Record_float -> Psetfloatfield lbl.lbl_pos
-<<<<<<< HEAD
         | Record_extension -> Psetfield (lbl.lbl_pos + 1, maybe_pointer newval)
-=======
-        | Record_extension _ ->
-            Psetfield (lbl.lbl_pos + 1, maybe_pointer newval)
->>>>>>> 6ca707d0
       in
       Lprim(access, [transl_exp arg; transl_exp newval])
   | Texp_array expr_list ->
@@ -1109,11 +1090,7 @@
           let access =
             match all_labels.(i).lbl_repres with
               Record_regular | Record_inlined _ -> Pfield i
-<<<<<<< HEAD
             | Record_extension -> Pfield (i + 1)
-=======
-            | Record_extension _ -> Pfield (i + 1)
->>>>>>> 6ca707d0
             | Record_float -> Pfloatfield i in
           lv.(i) <- Lprim(access, [Lvar init_id])
         done
@@ -1135,18 +1112,13 @@
         | Record_inlined tag -> Lconst(Const_block(tag, cl))
         | Record_float ->
             Lconst(Const_float_array(List.map extract_float cl))
-<<<<<<< HEAD
         | Record_extension ->
-=======
-        | Record_extension _ ->
->>>>>>> 6ca707d0
             raise Not_constant
       with Not_constant ->
         match repres with
           Record_regular -> Lprim(Pmakeblock(0, mut), ll)
         | Record_inlined tag -> Lprim(Pmakeblock(tag, mut), ll)
         | Record_float -> Lprim(Pmakearray Pfloatarray, ll)
-<<<<<<< HEAD
         | Record_extension ->
             let path =
               match all_labels.(0).lbl_res.desc with
@@ -1155,11 +1127,6 @@
             in
             let slot = transl_path env path in
             Lprim(Pmakeblock(0, mut), slot :: ll)
-=======
-        | Record_extension path ->
-            let slot = transl_path env path in
-            Lprim(Pmakeblock(0, Immutable), slot :: ll)
->>>>>>> 6ca707d0
     in
     begin match opt_init_expr with
       None -> lam
@@ -1177,11 +1144,7 @@
           Record_regular
         | Record_inlined _ -> Psetfield(lbl.lbl_pos, maybe_pointer expr)
         | Record_float -> Psetfloatfield lbl.lbl_pos
-<<<<<<< HEAD
         | Record_extension -> Psetfield(lbl.lbl_pos + 1, maybe_pointer expr)
-=======
-        | Record_extension _ -> Psetfield(lbl.lbl_pos + 1, maybe_pointer expr)
->>>>>>> 6ca707d0
       in
       Lsequence(Lprim(upd, [Lvar copy_id; transl_exp expr]), cont) in
     begin match opt_init_expr with
