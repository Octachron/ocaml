--- conflicted
+++ resolved
@@ -1,14 +1,4 @@
 (**************************************************************************)
-<<<<<<< HEAD
-(*                                                                     *)
-(*                                OCaml                                *)
-(*                                                                     *)
-(*            Xavier Leroy, projet Cristal, INRIA Rocquencourt         *)
-(*                                                                     *)
-(*  Copyright 1996 Institut National de Recherche en Informatique et   *)
-(*     en Automatique.                                                    *)
-(*                                                                     *)
-=======
 (*                                                                        *)
 (*                                 OCaml                                  *)
 (*                                                                        *)
@@ -17,7 +7,6 @@
 (*   Copyright 1996 Institut National de Recherche en Informatique et     *)
 (*     en Automatique.                                                    *)
 (*                                                                        *)
->>>>>>> 0c0884bd
 (*   All rights reserved.  This file is distributed under the terms of    *)
 (*   the GNU Lesser General Public License version 2.1, with the          *)
 (*   special exception on linking described in the file LICENSE.          *)
@@ -77,11 +66,9 @@
       arg
   | Tcoerce_structure(pos_cc_list, id_pos_list) ->
       name_lambda strict arg (fun id ->
-<<<<<<< HEAD
-        let get_field pos = Lprim(Pfield (pos, Pointer, Mutable),[Lvar id], loc) in
-=======
-        let get_field pos = Lprim(Pfield pos,[Lvar id], loc) in
->>>>>>> 0c0884bd
+        let get_field pos = Lprim(Pfield (pos, Pointer, Mutable),
+                                  [Lvar id], loc)
+        in
         let lam =
           Lprim(Pmakeblock(0, Immutable, None),
                 List.map (apply_coercion_field loc get_field) pos_cc_list,
@@ -366,22 +353,6 @@
   match mexp.mod_type with
     Mty_alias _ -> apply_coercion loc Alias cc lambda_unit
   | _ ->
-<<<<<<< HEAD
-  match mexp.mod_desc with
-    Tmod_ident (path,_) ->
-          apply_coercion loc Strict cc
-            (transl_path ~loc mexp.mod_env path)
-  | Tmod_structure str ->
-          fst (transl_struct loc [] cc rootpath str)
-      | Tmod_functor(param, _, _, body) ->
-      let bodypath = functor_path rootpath param in
-          let inline_attribute =
-            Translattribute.get_inline_attribute mexp.mod_attributes
-          in
-      oo_wrap mexp.mod_env true
-        (function
-        | Tcoerce_none ->
-=======
       match mexp.mod_desc with
         Tmod_ident (path,_) ->
           apply_coercion loc Strict cc
@@ -396,20 +367,14 @@
           oo_wrap mexp.mod_env true
             (function
               | Tcoerce_none ->
->>>>>>> 0c0884bd
                   Lfunction{kind = Curried; params = [param];
                             attr = { inline = inline_attribute;
                                      specialise = Default_specialise;
                                      is_a_functor = true };
                             loc = loc;
                             body = transl_module Tcoerce_none bodypath body}
-<<<<<<< HEAD
-        | Tcoerce_functor(ccarg, ccres) ->
-            let param' = Ident.create "funarg" in
-=======
               | Tcoerce_functor(ccarg, ccres) ->
                   let param' = Ident.create "funarg" in
->>>>>>> 0c0884bd
                   Lfunction{kind = Curried; params = [param'];
                             attr = { inline = inline_attribute;
                                      specialise = Default_specialise;
@@ -419,16 +384,6 @@
                                         apply_coercion loc Alias ccarg
                                                        (Lvar param'),
                                         transl_module ccres bodypath body)}
-<<<<<<< HEAD
-        | _ ->
-            fatal_error "Translmod.transl_module")
-        cc
-  | Tmod_apply(funct, arg, ccarg) ->
-          let inlined_attribute, funct =
-            Translattribute.get_and_remove_inlined_attribute_on_module funct
-          in
-      oo_wrap mexp.mod_env true
-=======
               | _ ->
                   fatal_error "Translmod.transl_module")
             cc
@@ -437,7 +392,6 @@
             Translattribute.get_and_remove_inlined_attribute_on_module funct
           in
           oo_wrap mexp.mod_env true
->>>>>>> 0c0884bd
             (apply_coercion loc Strict cc)
             (Lapply{ap_should_be_tailcall=false;
                     ap_loc=loc;
@@ -446,13 +400,8 @@
                     ap_inlined=inlined_attribute;
                     ap_specialised=Default_specialise})
       | Tmod_constraint(arg, _, _, ccarg) ->
-<<<<<<< HEAD
-      transl_module (compose_coercions cc ccarg) rootpath arg
-  | Tmod_unpack(arg, _) ->
-=======
           transl_module (compose_coercions cc ccarg) rootpath arg
       | Tmod_unpack(arg, _) ->
->>>>>>> 0c0884bd
           apply_coercion loc Strict cc (Translcore.transl_exp arg)
 
 and transl_struct loc fields cc rootpath str =
@@ -462,22 +411,6 @@
     [] ->
       let body, size =
         match cc with
-<<<<<<< HEAD
-        Tcoerce_none ->
-            Lprim(Pmakeblock(0, Immutable, None),
-                  List.map (fun id -> Lvar id) (List.rev fields), loc),
-              List.length fields
-      | Tcoerce_structure(pos_cc_list, id_pos_list) ->
-              (* Do not ignore id_pos_list ! *)
-          (*Format.eprintf "%a@.@[" Includemod.print_coercion cc;
-          List.iter (fun l -> Format.eprintf "%a@ " Ident.print l)
-            fields;
-          Format.eprintf "@]@.";*)
-          let v = Array.of_list (List.rev fields) in
-          let get_field pos = Lvar v.(pos)
-          and ids = List.fold_right IdentSet.add fields IdentSet.empty in
-          let lam =
-=======
           Tcoerce_none ->
             Lprim(Pmakeblock(0, Immutable, None),
                   List.map (fun id -> Lvar id) (List.rev fields), loc),
@@ -492,7 +425,6 @@
             let get_field pos = Lvar v.(pos)
             and ids = List.fold_right IdentSet.add fields IdentSet.empty in
             let lam =
->>>>>>> 0c0884bd
               Lprim(Pmakeblock(0, Immutable, None),
                   List.map
                     (fun (pos, cc) ->
@@ -508,13 +440,8 @@
             in
             wrap_id_pos_list loc id_pos_list get_field lam,
               List.length pos_cc_list
-<<<<<<< HEAD
-      | _ ->
-          fatal_error "Translmod.transl_structure"
-=======
         | _ ->
             fatal_error "Translmod.transl_structure"
->>>>>>> 0c0884bd
       in
       (* This debugging event provides information regarding the structure
          items. It is ignored by the OCaml debugger but is used by
@@ -535,26 +462,12 @@
             transl_structure loc fields cc rootpath final_env rem
           in
           Lsequence(transl_exp expr, body), size
-<<<<<<< HEAD
-  | Tstr_value(rec_flag, pat_expr_list) ->
-      let ext_fields = rev_let_bound_idents pat_expr_list @ fields in
-=======
       | Tstr_value(rec_flag, pat_expr_list) ->
           let ext_fields = rev_let_bound_idents pat_expr_list @ fields in
->>>>>>> 0c0884bd
           let body, size =
             transl_structure loc ext_fields cc rootpath final_env rem
           in
           transl_let rec_flag pat_expr_list body, size
-<<<<<<< HEAD
-  | Tstr_primitive descr ->
-      record_primitive descr.val_val;
-          transl_structure loc fields cc rootpath final_env rem
-      | Tstr_type _ ->
-          transl_structure loc fields cc rootpath final_env rem
-  | Tstr_typext(tyext) ->
-      let ids = List.map (fun ext -> ext.ext_id) tyext.tyext_constructors in
-=======
       | Tstr_primitive descr ->
           record_primitive descr.val_val;
           transl_structure loc fields cc rootpath final_env rem
@@ -562,34 +475,11 @@
           transl_structure loc fields cc rootpath final_env rem
       | Tstr_typext(tyext) ->
           let ids = List.map (fun ext -> ext.ext_id) tyext.tyext_constructors in
->>>>>>> 0c0884bd
           let body, size =
             transl_structure loc (List.rev_append ids fields)
               cc rootpath final_env rem
           in
           transl_type_extension item.str_env rootpath tyext body, size
-<<<<<<< HEAD
-  | Tstr_exception ext ->
-      let id = ext.ext_id in
-      let path = field_path rootpath id in
-      let body, size =
-        transl_structure loc (id :: fields) cc rootpath final_env rem
-      in
-      Llet(Strict, Pgenval, id,
-            transl_extension_constructor item.str_env path ext, body),
-      size
-  | Tstr_effect ext ->
-      let id = ext.ext_id in
-      let path = field_path rootpath id in
-      let body, size =
-        transl_structure loc (id :: fields) cc rootpath final_env rem
-      in
-      Llet(Strict, Pgenval, id,
-            transl_extension_constructor item.str_env path ext, body),
-      size
-  | Tstr_module mb ->
-      let id = mb.mb_id in
-=======
       | Tstr_exception ext ->
           let id = ext.ext_id in
           let path = field_path rootpath id in
@@ -599,9 +489,17 @@
           Llet(Strict, Pgenval, id,
                transl_extension_constructor item.str_env path ext, body),
           size
+      | Tstr_effect ext ->
+          let id = ext.ext_id in
+          let path = field_path rootpath id in
+          let body, size =
+            transl_structure loc (id :: fields) cc rootpath final_env rem
+          in
+          Llet(Strict, Pgenval, id,
+                transl_extension_constructor item.str_env path ext, body),
+          size
       | Tstr_module mb ->
           let id = mb.mb_id in
->>>>>>> 0c0884bd
           let body, size =
             transl_structure loc (id :: fields) cc rootpath final_env rem
           in
@@ -615,31 +513,14 @@
           Llet(pure_module mb.mb_expr, Pgenval, id,
                module_body,
                body), size
-<<<<<<< HEAD
-  | Tstr_recmodule bindings ->
-      let ext_fields =
-        List.rev_append (List.map (fun mb -> mb.mb_id) bindings) fields
-      in
-=======
       | Tstr_recmodule bindings ->
           let ext_fields =
             List.rev_append (List.map (fun mb -> mb.mb_id) bindings) fields
           in
->>>>>>> 0c0884bd
           let body, size =
             transl_structure loc ext_fields cc rootpath final_env rem
           in
           let lam =
-<<<<<<< HEAD
-      compile_recmodule
-        (fun id modl ->
-          transl_module Tcoerce_none (field_path rootpath id) modl)
-        bindings
-              body
-          in
-          lam, size
-  | Tstr_class cl_list ->
-=======
             compile_recmodule
               (fun id modl ->
                  transl_module Tcoerce_none (field_path rootpath id) modl)
@@ -648,23 +529,12 @@
           in
           lam, size
       | Tstr_class cl_list ->
->>>>>>> 0c0884bd
           let (ids, class_bindings) = transl_class_bindings cl_list in
           let body, size =
             transl_structure loc (List.rev_append ids fields)
               cc rootpath final_env rem
           in
           Lletrec(class_bindings, body), size
-<<<<<<< HEAD
-  | Tstr_include incl ->
-      let ids = bound_value_identifiers incl.incl_type in
-      let modl = incl.incl_mod in
-      let mid = Ident.create "include" in
-      let rec rebind_idents pos newfields = function
-        [] ->
-                transl_structure loc newfields cc rootpath final_env rem
-      | id :: ids ->
-=======
       | Tstr_include incl ->
           let ids = bound_value_identifiers incl.incl_type in
           let modl = incl.incl_mod in
@@ -673,35 +543,22 @@
               [] ->
                 transl_structure loc newfields cc rootpath final_env rem
             | id :: ids ->
->>>>>>> 0c0884bd
                 let body, size =
                   rebind_idents (pos + 1) (id :: newfields) ids
                 in
                 Llet(Alias, Pgenval, id,
-<<<<<<< HEAD
                      Lprim(Pfield (pos, Pointer, Mutable),
                         [Lvar mid], incl.incl_loc), body),
-=======
-                     Lprim(Pfield pos, [Lvar mid], incl.incl_loc), body),
->>>>>>> 0c0884bd
                 size
           in
           let body, size = rebind_idents 0 fields ids in
           Llet(pure_module modl, Pgenval, mid,
                transl_module Tcoerce_none None modl, body),
           size
-<<<<<<< HEAD
-  | Tstr_modtype _
-  | Tstr_open _
-  | Tstr_class_type _
-  | Tstr_attribute _ ->
-=======
-
       | Tstr_modtype _
       | Tstr_open _
       | Tstr_class_type _
       | Tstr_attribute _ ->
->>>>>>> 0c0884bd
           transl_structure loc fields cc rootpath final_env rem
 
 and pure_module m =
@@ -815,10 +672,7 @@
     | Tstr_type _ -> more_idents rem
     | Tstr_typext _ -> more_idents rem
     | Tstr_exception _ -> more_idents rem
-<<<<<<< HEAD
     | Tstr_effect _ -> more_idents rem
-=======
->>>>>>> 0c0884bd
     | Tstr_recmodule _ -> more_idents rem
     | Tstr_modtype _ -> more_idents rem
     | Tstr_open _ -> more_idents rem
@@ -881,11 +735,7 @@
 
 let nat_toplevel_name id =
   try match Ident.find_same id !transl_store_subst with
-<<<<<<< HEAD
     | Lprim(Pfield (pos, _, _), [Lprim(Pgetglobal glob, [], _)], _) -> (glob,pos)
-=======
-    | Lprim(Pfield pos, [Lprim(Pgetglobal glob, [], _)], _) -> (glob,pos)
->>>>>>> 0c0884bd
     | _ -> raise Not_found
   with Not_found ->
     fatal_error("Translmod.nat_toplevel_name: " ^ Ident.unique_name id)
@@ -897,47 +747,6 @@
         lambda_unit
     | item :: rem ->
         match item.str_desc with
-<<<<<<< HEAD
-  | Tstr_eval (expr, _attrs) ->
-      Lsequence(subst_lambda subst (transl_exp expr),
-                transl_store rootpath subst rem)
-  | Tstr_value(rec_flag, pat_expr_list) ->
-      let ids = let_bound_idents pat_expr_list in
-            let lam =
-              transl_let rec_flag pat_expr_list (store_idents Location.none ids)
-            in
-      Lsequence(subst_lambda subst lam,
-                transl_store rootpath (add_idents false ids subst) rem)
-  | Tstr_primitive descr ->
-      record_primitive descr.val_val;
-      transl_store rootpath subst rem
-  | Tstr_type _ ->
-      transl_store rootpath subst rem
-  | Tstr_typext(tyext) ->
-            let ids =
-              List.map (fun ext -> ext.ext_id) tyext.tyext_constructors
-            in
-      let lam =
-              transl_type_extension item.str_env rootpath tyext
-                                    (store_idents Location.none ids)
-      in
-        Lsequence(subst_lambda subst lam,
-                  transl_store rootpath (add_idents false ids subst) rem)
-  | Tstr_exception ext ->
-      let id = ext.ext_id in
-      let path = field_path rootpath id in
-      let lam = transl_extension_constructor item.str_env path ext in
-            Lsequence(Llet(Strict, Pgenval, id, subst_lambda subst lam,
-                           store_ident ext.ext_loc id),
-                transl_store rootpath (add_ident false id subst) rem)
-  | Tstr_effect ext ->
-      let id = ext.ext_id in
-      let path = field_path rootpath id in
-      let lam = transl_extension_constructor item.str_env path ext in
-      Lsequence(Llet(Strict, Pgenval, id, subst_lambda subst lam,
-                     store_ident ext.ext_loc id),
-                transl_store rootpath (add_ident false id subst) rem)
-=======
         | Tstr_eval (expr, _attrs) ->
             Lsequence(subst_lambda subst (transl_exp expr),
                       transl_store rootpath subst rem)
@@ -970,7 +779,13 @@
             Lsequence(Llet(Strict, Pgenval, id, subst_lambda subst lam,
                            store_ident ext.ext_loc id),
                       transl_store rootpath (add_ident false id subst) rem)
->>>>>>> 0c0884bd
+        | Tstr_effect ext ->
+            let id = ext.ext_id in
+            let path = field_path rootpath id in
+            let lam = transl_extension_constructor item.str_env path ext in
+            Lsequence(Llet(Strict, Pgenval, id, subst_lambda subst lam,
+                          store_ident ext.ext_loc id),
+                      transl_store rootpath (add_ident false id subst) rem)
         | Tstr_module{mb_id=id;mb_loc=loc;
                       mb_expr={mod_desc = Tmod_structure str} as mexp;
                       mb_attributes} ->
@@ -980,30 +795,17 @@
               transl_store (field_path rootpath id) subst str.str_items
             in
             (* Careful: see next case *)
-<<<<<<< HEAD
-          let subst = !transl_store_subst in
-          Lsequence(lam,
-                      Llet(Strict, Pgenval, id,
-                   subst_lambda subst
-                             (Lprim(Pmakeblock(0, Immutable, None),
-                          List.map (fun id -> Lvar id)
-=======
             let subst = !transl_store_subst in
             Lsequence(lam,
                       Llet(Strict, Pgenval, id,
                            subst_lambda subst
                              (Lprim(Pmakeblock(0, Immutable, None),
                                     List.map (fun id -> Lvar id)
->>>>>>> 0c0884bd
                                       (defined_idents str.str_items), loc)),
                            Lsequence(store_ident loc id,
                                      transl_store rootpath
                                                   (add_ident true id subst)
-<<<<<<< HEAD
-                                          rem)))
-=======
                                                   rem)))
->>>>>>> 0c0884bd
         | Tstr_module{
             mb_id=id;mb_loc=loc;
             mb_expr= {
@@ -1043,43 +845,6 @@
                 (transl_module Tcoerce_none (field_path rootpath id) modl)
                 loc mb_attributes
             in
-<<<<<<< HEAD
-      (* Careful: the module value stored in the global may be different
-         from the local module value, in case a coercion is applied.
-         If so, keep using the local module value (id) in the remainder of
-         the compilation unit (add_ident true returns subst unchanged).
-         If not, we can use the value from the global
-         (add_ident true adds id -> Pgetglobal... to subst). *)
-            Llet(Strict, Pgenval, id, subst_lambda subst lam,
-                 Lsequence(store_ident loc id,
-                  transl_store rootpath (add_ident true id subst) rem))
-  | Tstr_recmodule bindings ->
-      let ids = List.map (fun mb -> mb.mb_id) bindings in
-      compile_recmodule
-        (fun id modl ->
-          subst_lambda subst
-            (transl_module Tcoerce_none
-                           (field_path rootpath id) modl))
-        bindings
-              (Lsequence(store_idents Location.none ids,
-                   transl_store rootpath (add_idents true ids subst) rem))
-  | Tstr_class cl_list ->
-            let (ids, class_bindings) = transl_class_bindings cl_list in
-      let lam =
-              Lletrec(class_bindings, store_idents Location.none ids)
-            in
-      Lsequence(subst_lambda subst lam,
-                transl_store rootpath (add_idents false ids subst) rem)
-  | Tstr_include incl ->
-      let ids = bound_value_identifiers incl.incl_type in
-      let modl = incl.incl_mod in
-      let mid = Ident.create "include" in
-            let loc = incl.incl_loc in
-      let rec store_idents pos = function
-        [] -> transl_store rootpath (add_idents true ids subst) rem
-      | id :: idl ->
-                  Llet(Alias, Pgenval, id, Lprim(Pfield (pos, Pointer, Mutable), [Lvar mid], loc),
-=======
             (* Careful: the module value stored in the global may be different
                from the local module value, in case a coercion is applied.
                If so, keep using the local module value (id) in the remainder of
@@ -1114,21 +879,12 @@
             let rec store_idents pos = function
                 [] -> transl_store rootpath (add_idents true ids subst) rem
               | id :: idl ->
-                  Llet(Alias, Pgenval, id, Lprim(Pfield pos, [Lvar mid], loc),
->>>>>>> 0c0884bd
+                  Llet(Alias, Pgenval, id,
+                       Lprim(Pfield (pos, Pointer, Mutable), [Lvar mid], loc),
                        Lsequence(store_ident loc id,
                                  store_idents (pos + 1) idl))
             in
             Llet(Strict, Pgenval, mid,
-<<<<<<< HEAD
-           subst_lambda subst (transl_module Tcoerce_none None modl),
-           store_idents 0 ids)
-  | Tstr_modtype _
-  | Tstr_open _
-  | Tstr_class_type _
-  | Tstr_attribute _ ->
-      transl_store rootpath subst rem
-=======
                  subst_lambda subst (transl_module Tcoerce_none None modl),
                  store_idents 0 ids)
         | Tstr_modtype _
@@ -1136,7 +892,6 @@
         | Tstr_class_type _
         | Tstr_attribute _ ->
             transl_store rootpath subst rem
->>>>>>> 0c0884bd
 
   and store_ident loc id =
     try
@@ -1157,11 +912,7 @@
       match cc with
         Tcoerce_none ->
           Ident.add id
-<<<<<<< HEAD
             (Lprim(Pfield (pos, Pointer, Mutable),
-=======
-            (Lprim(Pfield pos,
->>>>>>> 0c0884bd
                    [Lprim(Pgetglobal glob, [], Location.none)],
                    Location.none))
             subst
@@ -1276,11 +1027,7 @@
 let toploop_getvalue id =
   Lapply{ap_should_be_tailcall=false;
          ap_loc=Location.none;
-<<<<<<< HEAD
          ap_func=Lprim(Pfield (toploop_getvalue_pos, Pointer, Mutable),
-=======
-         ap_func=Lprim(Pfield toploop_getvalue_pos,
->>>>>>> 0c0884bd
                        [Lprim(Pgetglobal toploop_ident, [], Location.none)],
                        Location.none);
          ap_args=[Lconst(Const_base(Const_string (toplevel_name id, None)))];
@@ -1290,11 +1037,7 @@
 let toploop_setvalue id lam =
   Lapply{ap_should_be_tailcall=false;
          ap_loc=Location.none;
-<<<<<<< HEAD
          ap_func=Lprim(Pfield (toploop_setvalue_pos, Pointer, Mutable),
-=======
-         ap_func=Lprim(Pfield toploop_setvalue_pos,
->>>>>>> 0c0884bd
                        [Lprim(Pgetglobal toploop_ident, [], Location.none)],
                        Location.none);
          ap_args=[Lconst(Const_base(Const_string (toplevel_name id, None)));
@@ -1334,12 +1077,10 @@
           (make_sequence toploop_setvalue_id idents)
   | Tstr_exception ext ->
       set_toplevel_unique_name ext.ext_id;
-<<<<<<< HEAD
       toploop_setvalue ext.ext_id
         (transl_extension_constructor item.str_env None ext)
   | Tstr_effect ext ->
-=======
->>>>>>> 0c0884bd
+      set_toplevel_unique_name ext.ext_id;
       toploop_setvalue ext.ext_id
         (transl_extension_constructor item.str_env None ext)
   | Tstr_module {mb_id=id; mb_expr=modl} ->
@@ -1369,11 +1110,7 @@
           lambda_unit
       | id :: ids ->
           Lsequence(toploop_setvalue id
-<<<<<<< HEAD
                       (Lprim(Pfield (pos, Pointer, Mutable), [Lvar mid], Location.none)),
-=======
-                      (Lprim(Pfield pos, [Lvar mid], Location.none)),
->>>>>>> 0c0884bd
                     set_idents (pos + 1) ids) in
       Llet(Strict, Pgenval, mid,
            transl_module Tcoerce_none None modl, set_idents 0 ids)
@@ -1467,11 +1204,7 @@
                (fun pos _id ->
                  Lprim(Psetfield(pos, Pointer, Initialization),
                        [Lprim(Pgetglobal target_name, [], Location.none);
-<<<<<<< HEAD
                         Lprim(Pfield (pos, Pointer, Mutable), [Lvar blk], Location.none)],
-=======
-                        Lprim(Pfield pos, [Lvar blk], Location.none)],
->>>>>>> 0c0884bd
                        Location.none))
                0 pos_cc_list))
   (*
