--- conflicted
+++ resolved
@@ -1,14 +1,4 @@
 (**************************************************************************)
-<<<<<<< HEAD
-(*                                                                     *)
-(*                                OCaml                                *)
-(*                                                                     *)
-(*            Xavier Leroy, projet Cristal, INRIA Rocquencourt         *)
-(*                                                                     *)
-(*  Copyright 1996 Institut National de Recherche en Informatique et   *)
-(*     en Automatique.                                                    *)
-(*                                                                     *)
-=======
 (*                                                                        *)
 (*                                 OCaml                                  *)
 (*                                                                        *)
@@ -17,7 +7,6 @@
 (*   Copyright 1996 Institut National de Recherche en Informatique et     *)
 (*     en Automatique.                                                    *)
 (*                                                                        *)
->>>>>>> 0c0884bd
 (*   All rights reserved.  This file is distributed under the terms of    *)
 (*   the GNU Lesser General Public License version 2.1, with the          *)
 (*   special exception on linking described in the file LICENSE.          *)
@@ -50,11 +39,7 @@
   | Lletrec(idel, e2) ->
       Lletrec(List.map (fun (v, e) -> (v, eliminate_ref id e)) idel,
               eliminate_ref id e2)
-<<<<<<< HEAD
   | Lprim(Pfield (0, _, _), [Lvar v], _) when Ident.same v id ->
-=======
-  | Lprim(Pfield 0, [Lvar v], _) when Ident.same v id ->
->>>>>>> 0c0884bd
       Lvar id
   | Lprim(Psetfield(0, _, _), [Lvar v; e], _) when Ident.same v id ->
       Lassign(id, eliminate_ref id e)
