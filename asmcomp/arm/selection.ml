(**************************************************************************)
(*                                                                        *)
(*                                 OCaml                                  *)
(*                                                                        *)
(*                 Benedikt Meurer, University of Siegen                  *)
(*                                                                        *)
(*   Copyright 1998 Institut National de Recherche en Informatique et     *)
(*     en Automatique.                                                    *)
(*   Copyright 2012 Benedikt Meurer.                                      *)
(*                                                                        *)
(*   All rights reserved.  This file is distributed under the terms of    *)
(*   the GNU Lesser General Public License version 2.1, with the          *)
(*   special exception on linking described in the file LICENSE.          *)
(*                                                                        *)
(**************************************************************************)

(* Instruction selection for the ARM processor *)

open Arch
open Proc
open Cmm
open Mach

let is_offset chunk n =
  match chunk with
  (* VFPv{2,3} load/store have -1020 to 1020.  Offset must be multiple of 4 *)
  | Single | Double | Double_u
    when !fpu >= VFPv2 ->
      n >= -1020 && n <= 1020 && n mod 4 = 0
  (* ARM load/store byte/word have -4095 to 4095 *)
  | Byte_unsigned | Byte_signed
  | Thirtytwo_unsigned | Thirtytwo_signed
  | Word_int | Word_val | Single
    when not !thumb ->
      n >= -4095 && n <= 4095
  (* Thumb-2 load/store have -255 to 4095 *)
  | _ when !arch > ARMv6 && !thumb ->
      n >= -255 && n <= 4095
  (* Everything else has -255 to 255 *)
  | _ ->
      n >= -255 && n <= 255

let select_shiftop = function
    Clsl -> Ishiftlogicalleft
  | Clsr -> Ishiftlogicalright
  | Casr -> Ishiftarithmeticright
  | __-> assert false

(* Special constraints on operand and result registers *)

exception Use_default

let r1 = phys_reg 1
let r6 = phys_reg 6
let r7 = phys_reg 7
let r12 = phys_reg 8

let pseudoregs_for_operation op arg res =
  match op with
  (* For mul rd,rm,rs and mla rd,rm,rs,ra (pre-ARMv6) the registers rm
     and rd must be different. We deal with this by pretending that rm
     is also a result of the mul / mla operation. *)
    Iintop Imul | Ispecific Imuladd when !arch < ARMv6 ->
      (arg, [| res.(0); arg.(0) |])
  (* For smull rdlo,rdhi,rn,rm (pre-ARMv6) the registers rdlo, rdhi and rn
     must be different.  Also, rdlo (whose contents we discard) is always
     forced to be r12 in proc.ml, which means that neither rdhi and rn can
     be r12.  To keep things simple, we force both of those two to specific
     hard regs: rdhi in r6 and rn in r7. *)
  | Iintop Imulh when !arch < ARMv6 ->
      ([| r7; arg.(1) |], [| r6 |])
  (* Soft-float Iabsf and Inegf: arg.(0) and res.(0) must be the same *)
  | Iabsf | Inegf when !fpu = Soft ->
      ([|res.(0); arg.(1)|], res)
  (* VFPv{2,3} Imuladdf...Inegmulsubf: arg.(0) and res.(0) must be the same *)
  | Ispecific(Imuladdf | Inegmuladdf | Imulsubf | Inegmulsubf) ->
      let arg' = Array.copy arg in
      arg'.(0) <- res.(0);
      (arg', res)
  (* We use __aeabi_idivmod for Cmodi only, and hence we care only
     for the remainder in r1, so fix up the destination register. *)
  | Iextcall { func = "__aeabi_idivmod"; _ } ->
      (arg, [|r1|])
  (* Other instructions are regular *)
  | _ -> raise Use_default

(* Instruction selection *)
class selector = object(self)

inherit Selectgen.selector_generic as super

method! regs_for tyv =
  Reg.createv (if !fpu = Soft then begin
                 (* Expand floats into pairs of integer registers *)
                 (* CR mshinwell: we need to check this in conjunction with
                    the unboxed external functionality *)
                 let rec expand = function
                   [] -> []
                 | Float :: tyl -> Int :: Int :: expand tyl
                 | ty :: tyl -> ty :: expand tyl in
                 Array.of_list (expand (Array.to_list tyv))
               end else begin
                 tyv
               end)

method is_immediate n =
  is_immediate (Int32.of_int n)

method! is_simple_expr = function
  (* inlined floating-point ops are simple if their arguments are *)
  | Cop(Cextcall("sqrt", _, _, _, _), args, _) when !fpu >= VFPv2 ->
      List.for_all self#is_simple_expr args
  (* inlined byte-swap ops are simple if their arguments are *)
  | Cop(Cextcall("caml_bswap16_direct", _, _, _, _), args, _)
    when !arch >= ARMv6T2 ->
      List.for_all self#is_simple_expr args
  | Cop(Cextcall("caml_int32_direct_bswap", _, _, _, _), args, _)
    when !arch >= ARMv6 ->
      List.for_all self#is_simple_expr args
  | e -> super#is_simple_expr e

method! effects_of e =
  match e with
  | Cop(Cextcall("sqrt", _, _, _, _), args, _) when !fpu >= VFPv2 ->
      Selectgen.Effect_and_coeffect.join_list_map args self#effects_of
  | Cop(Cextcall("caml_bswap16_direct", _, _, _, _), args, _)
    when !arch >= ARMv6T2 ->
      Selectgen.Effect_and_coeffect.join_list_map args self#effects_of
  | Cop(Cextcall("caml_int32_direct_bswap",_ ,_ , _, _), args, _)
    when !arch >= ARMv6 ->
      Selectgen.Effect_and_coeffect.join_list_map args self#effects_of
  | e -> super#effects_of e

method select_addressing chunk = function
  | Cop((Cadda | Caddv), [arg; Cconst_int (n, _)], _)
    when is_offset chunk n ->
      (Iindexed n, arg)
  | Cop((Cadda | Caddv as op),
      [arg1; Cop(Caddi, [arg2; Cconst_int (n, _)], _)], dbg)
    when is_offset chunk n ->
      (Iindexed n, Cop(op, [arg1; arg2], dbg))
  | arg ->
      (Iindexed 0, arg)

method select_shift_arith op dbg arithop arithrevop args =
  match args with
    [arg1; Cop(Clsl | Clsr | Casr as op, [arg2; Cconst_int (n, _)], _)]
    when n > 0 && n < 32 ->
      (Ispecific(Ishiftarith(arithop, select_shiftop op, n)), [arg1; arg2])
  | [Cop(Clsl | Clsr | Casr as op, [arg1; Cconst_int (n, _)], _); arg2]
    when n > 0 && n < 32 ->
      (Ispecific(Ishiftarith(arithrevop, select_shiftop op, n)), [arg2; arg1])
  | args ->
      begin match super#select_operation op args dbg with
      (* Recognize multiply high and add *)
        (Iintop Iadd, [Cop(Cmulhi, args, _); arg3])
      | (Iintop Iadd, [arg3; Cop(Cmulhi, args, _)]) as op_args
        when !arch >= ARMv6 ->
          begin match self#select_operation Cmulhi args dbg with
            (Iintop Imulh, [arg1; arg2]) ->
              (Ispecific Imulhadd, [arg1; arg2; arg3])
          | _ -> op_args
          end
      (* Recognize multiply and add *)
      | (Iintop Iadd, [Cop(Cmuli, args, _); arg3])
      | (Iintop Iadd, [arg3; Cop(Cmuli, args, _)]) as op_args ->
          begin match self#select_operation Cmuli args dbg with
            (Iintop Imul, [arg1; arg2]) ->
              (Ispecific Imuladd, [arg1; arg2; arg3])
          | _ -> op_args
          end
      (* Recognize multiply and subtract *)
      | (Iintop Isub, [arg3; Cop(Cmuli, args, _)]) as op_args
        when !arch > ARMv6 ->
          begin match self#select_operation Cmuli args dbg with
            (Iintop Imul, [arg1; arg2]) ->
              (Ispecific Imulsub, [arg1; arg2; arg3])
          | _ -> op_args
          end
      | op_args -> op_args
      end

method private iextcall func ty_res ty_args =
  Iextcall { func; ty_res; ty_args;
             alloc = false; label_after = Cmm.new_label (); }

method! select_operation op args dbg =
  match (op, args) with
  (* Recognize special shift arithmetic *)
    ((Caddv | Cadda | Caddi), [arg; Cconst_int (n, _)])
    when n < 0 && self#is_immediate (-n) ->
      (Iintop_imm(Isub, -n), [arg])
  | ((Caddv | Cadda | Caddi as op), args) ->
      self#select_shift_arith op dbg Ishiftadd Ishiftadd args
  | (Csubi, [arg; Cconst_int (n, _)])
    when n < 0 && self#is_immediate (-n) ->
      (Iintop_imm(Iadd, -n), [arg])
  | (Csubi, [Cconst_int (n, _); arg])
    when self#is_immediate n ->
      (Ispecific(Irevsubimm n), [arg])
  | (Csubi as op, args) ->
      self#select_shift_arith op dbg Ishiftsub Ishiftsubrev args
  | (Cand as op, args) ->
      self#select_shift_arith op dbg Ishiftand Ishiftand args
  | (Cor as op, args) ->
      self#select_shift_arith op dbg Ishiftor Ishiftor args
  | (Cxor as op, args) ->
      self#select_shift_arith op dbg Ishiftxor Ishiftxor args
  | (Ccheckbound,
      [Cop(Clsl | Clsr | Casr as op, [arg1; Cconst_int (n, _)], _); arg2])
    when n > 0 && n < 32 ->
      (Ispecific(Ishiftcheckbound(select_shiftop op, n)), [arg1; arg2])
  (* ARM does not support immediate operands for multiplication *)
  | (Cmuli, args) ->
      (Iintop Imul, args)
  | (Cmulhi, args) ->
      (Iintop Imulh, args)
  (* Turn integer division/modulus into runtime ABI calls *)
  | (Cdivi, args) ->
      (self#iextcall "__aeabi_idiv" typ_int [], args)
  | (Cmodi, args) ->
      (* See above for fix up of return register *)
      (self#iextcall "__aeabi_idivmod" typ_int [], args)
  (* Recognize 16-bit bswap instruction (ARMv6T2 because we need movt) *)
  | (Cextcall("caml_bswap16_direct", _, _, _, _), args) when !arch >= ARMv6T2 ->
      (Ispecific(Ibswap 16), args)
  (* Recognize 32-bit bswap instructions (ARMv6 and above) *)
  | (Cextcall("caml_int32_direct_bswap", _, _, _, _), args)
    when !arch >= ARMv6 ->
      (Ispecific(Ibswap 32), args)
  (* Turn floating-point operations into runtime ABI calls for softfp *)
  | (op, args) when !fpu = Soft -> self#select_operation_softfp op args dbg
  (* Select operations for VFPv{2,3} *)
  | (op, args) -> self#select_operation_vfpv3 op args dbg

method private select_operation_softfp op args dbg =
  match (op, args) with
  (* Turn floating-point operations into runtime ABI calls *)
  | (Caddf, args) ->
      (self#iextcall "__aeabi_dadd" typ_float [XFloat;XFloat], args)
  | (Csubf, args) ->
      (self#iextcall "__aeabi_dsub" typ_float [XFloat;XFloat], args)
  | (Cmulf, args) ->
      (self#iextcall "__aeabi_dmul" typ_float [XFloat;XFloat], args)
  | (Cdivf, args) ->
      (self#iextcall "__aeabi_ddiv" typ_float [XFloat;XFloat], args)
  | (Cfloatofint, args) ->
      (self#iextcall "__aeabi_i2d" typ_float [XInt], args)
  | (Cintoffloat, args) ->
      (self#iextcall "__aeabi_d2iz" typ_int [XFloat], args)
  | (Ccmpf comp, args) ->
      let comp, func =
        match comp with
        | CFeq -> Cne, "__aeabi_dcmpeq"
        | CFneq -> Ceq, "__aeabi_dcmpeq"
        | CFlt -> Cne, "__aeabi_dcmplt"
        | CFnlt -> Ceq, "__aeabi_dcmplt"
        | CFle -> Cne, "__aeabi_dcmple"
        | CFnle -> Ceq, "__aeabi_dcmple"
        | CFgt -> Cne, "__aeabi_dcmpgt"
        | CFngt -> Ceq, "__aeabi_dcmpgt"
        | CFge -> Cne, "__aeabi_dcmpge"
        | CFnge -> Ceq, "__aeabi_dcmpge"
      in
      (Iintop_imm(Icomp(Iunsigned comp), 0),
       [Cop(Cextcall(func, typ_int, [XFloat;XFloat], false, None),
            args, dbg)])
  (* Add coercions around loads and stores of 32-bit floats *)
<<<<<<< HEAD
  | (Cload {memory_chunk=Single; mutability; is_atomic=false}, args) ->
      (self#iextcall("__aeabi_f2d", false),
        [Cop(Cload {memory_chunk=Word_int; mutability; is_atomic=false}, args, dbg)])
=======
  | (Cload (Single, mut), args) ->
      (self#iextcall "__aeabi_f2d" typ_float [XInt],
        [Cop(Cload (Word_int, mut), args, dbg)])
>>>>>>> e41dc9c4
  | (Cstore (Single, init), [arg1; arg2]) ->
      let arg2' =
        Cop(Cextcall("__aeabi_d2f", typ_int, [XFloat], false, None),
            [arg2], dbg) in
      self#select_operation (Cstore (Word_int, init)) [arg1; arg2'] dbg
  (* Other operations are regular *)
  | (op, args) -> super#select_operation op args dbg

method private select_operation_vfpv3 op args dbg =
  match (op, args) with
  (* Recognize floating-point negate and multiply *)
    (Cnegf, [Cop(Cmulf, args, _)]) ->
      (Ispecific Inegmulf, args)
  (* Recognize floating-point multiply and add *)
  | (Caddf, [arg; Cop(Cmulf, args, _)])
  | (Caddf, [Cop(Cmulf, args, _); arg]) ->
      (Ispecific Imuladdf, arg :: args)
  (* Recognize floating-point negate, multiply and subtract *)
  | (Csubf, [Cop(Cnegf, [arg], _); Cop(Cmulf, args, _)])
  | (Csubf, [Cop(Cnegf, [Cop(Cmulf, args, _)], _); arg]) ->
      (Ispecific Inegmulsubf, arg :: args)
  (* Recognize floating-point negate, multiply and add *)
  | (Csubf, [arg; Cop(Cmulf, args, _)]) ->
      (Ispecific Inegmuladdf, arg :: args)
  (* Recognize multiply and subtract *)
  | (Csubf, [Cop(Cmulf, args, _); arg]) ->
      (Ispecific Imulsubf, arg :: args)
  (* Recognize floating-point square root *)
  | (Cextcall("sqrt", _, _, false, _), args) ->
      (Ispecific Isqrtf, args)
  (* Other operations are regular *)
  | (op, args) -> super#select_operation op args dbg

method! select_condition = function
  (* Turn floating-point comparisons into runtime ABI calls *)
    Cop(Ccmpf _ as op, args, dbg) when !fpu = Soft ->
      begin match self#select_operation_softfp op args dbg with
        (Iintop_imm(Icomp(Iunsigned Ceq), 0), [arg]) -> (Ifalsetest, arg)
      | (Iintop_imm(Icomp(Iunsigned Cne), 0), [arg]) -> (Itruetest, arg)
      | _ -> assert false
      end
  | expr ->
      super#select_condition expr

(* Deal with some register constraints *)

method! insert_op_debug env op dbg rs rd =
  try
    let (rsrc, rdst) = pseudoregs_for_operation op rs rd in
    self#insert_moves env rs rsrc;
    self#insert_debug env (Iop op) dbg rsrc rdst;
    self#insert_moves env rdst rd;
    rd
  with Use_default ->
    super#insert_op_debug env op dbg rs rd

end

let fundecl f = (new selector)#emit_fundecl f<|MERGE_RESOLUTION|>--- conflicted
+++ resolved
@@ -266,15 +266,9 @@
        [Cop(Cextcall(func, typ_int, [XFloat;XFloat], false, None),
             args, dbg)])
   (* Add coercions around loads and stores of 32-bit floats *)
-<<<<<<< HEAD
   | (Cload {memory_chunk=Single; mutability; is_atomic=false}, args) ->
-      (self#iextcall("__aeabi_f2d", false),
+      (self#iextcall "__aeabi_f2d" typ_float [XInt],
         [Cop(Cload {memory_chunk=Word_int; mutability; is_atomic=false}, args, dbg)])
-=======
-  | (Cload (Single, mut), args) ->
-      (self#iextcall "__aeabi_f2d" typ_float [XInt],
-        [Cop(Cload (Word_int, mut), args, dbg)])
->>>>>>> e41dc9c4
   | (Cstore (Single, init), [arg1; arg2]) ->
       let arg2' =
         Cop(Cextcall("__aeabi_d2f", typ_int, [XFloat], false, None),
