#2 "asmcomp/arm64/emit.mlp"
(**************************************************************************)
(*                                                                        *)
(*                                 OCaml                                  *)
(*                                                                        *)
(*             Xavier Leroy, projet Gallium, INRIA Rocquencourt           *)
(*                 Benedikt Meurer, University of Siegen                  *)
(*                                                                        *)
(*   Copyright 2013 Institut National de Recherche en Informatique et     *)
(*     en Automatique.                                                    *)
(*   Copyright 2012 Benedikt Meurer.                                      *)
(*                                                                        *)
(*   All rights reserved.  This file is distributed under the terms of    *)
(*   the GNU Lesser General Public License version 2.1, with the          *)
(*   special exception on linking described in the file LICENSE.          *)
(*                                                                        *)
(**************************************************************************)

(* Emission of ARM assembly code, 64-bit mode *)

open Misc
open Cmm
open Arch
open Proc
open Reg
open Mach
open Linear
open Emitaux

(* Tradeoff between code size and code speed *)

let fastcode_flag = ref true

(* Names for special regs *)

let reg_trap_off = phys_reg 23      (* x26 *)
let reg_alloc_ptr = phys_reg 24     (* x27 *)
let reg_alloc_limit = phys_reg 25   (* x28 *)
let reg_tmp1 = phys_reg 26          (* x16 *)
let reg_tmp2 = phys_reg 27          (* x17 *)
let reg_x15 = phys_reg 15           (* x15*)
let reg_x19 = phys_reg 16           (* x19 *)
let reg_x20 = phys_reg 17           (* x20 *)
let reg_x0 = phys_reg 0             (* x19 *)
let reg_x1 = phys_reg 1             (* x20 *)

(* Output a label *)

let emit_label lbl =
  emit_string ".L"; emit_int lbl

(* Symbols *)

let emit_symbol s =
  Emitaux.emit_symbol '$' s

(* Output a pseudo-register *)

let emit_reg = function
    {loc = Reg r} -> emit_string (register_name r)
  | _ -> fatal_error "Emit.emit_reg"

(* Likewise, but with the 32-bit name of the register *)

let int_reg_name_w =
  [| "w0";  "w1";  "w2";  "w3";  "w4";  "w5";  "w6";  "w7";
     "w8";  "w9";  "w10"; "w11"; "w12"; "w13"; "w14"; "w15";
     "w19"; "w20"; "w21"; "w22"; "w23"; "w24"; "w25";
     "w26"; "w27"; "w28"; "w16"; "w17" |]

let emit_wreg = function
    {loc = Reg r} -> emit_string int_reg_name_w.(r)
  | _ -> fatal_error "Emit.emit_wreg"

(* Layout of the stack frame *)

let stack_threshold_size = Config.stack_threshold * 8 (* bytes *)

let stack_offset = ref 0

let num_stack_slots = Array.make Proc.num_register_classes 0

let prologue_required = ref false

let contains_calls = ref false

let initial_stack_offset () =
    8 * num_stack_slots.(0) +
    8 * num_stack_slots.(1) +
    (if !contains_calls then 8 else 0)

let frame_size () =
  let sz =
    !stack_offset +
    initial_stack_offset ()
  in Misc.align sz 16

let slot_offset loc cl =
  match loc with
    Incoming n ->
      assert (n >= 0);
      frame_size() + n
  | Local n ->
      !stack_offset +
      (if cl = 0
       then n * 8
       else num_stack_slots.(0) * 8 + n * 8)
  | Outgoing n ->
      assert (n >= 0);
      n

(* Output a stack reference *)

let emit_stack r =
  match r.loc with
  | Stack s ->
      let ofs = slot_offset s (register_class r) in `[sp, #{emit_int ofs}]`
  | _ -> fatal_error "Emit.emit_stack"

(* Output an addressing mode *)

let emit_symbol_offset s ofs =
  emit_symbol s;
  if ofs > 0 then `+{emit_int ofs}`
  else if ofs < 0 then `-{emit_int (-ofs)}`
  else ()

let emit_addressing addr r =
  match addr with
  | Iindexed ofs ->
      `[{emit_reg r}, #{emit_int ofs}]`
  | Ibased(s, ofs) ->
      assert (not !Clflags.dlcode);  (* see selection.ml *)
      `[{emit_reg r}, #:lo12:{emit_symbol_offset s ofs}]`

(* Record live pointers at call points *)

<<<<<<< HEAD
let record_frame_label ?label live raise_ dbg =
  let lbl =
    match label with
    | None -> new_label()
    | Some label -> label
  in
=======
let record_frame_label live dbg =
  let lbl = new_label () in
>>>>>>> 86c8a98f
  let live_offset = ref [] in
  Reg.Set.iter
    (function
      | {typ = Val; loc = Reg r} ->
          live_offset := ((r lsl 1) + 1) :: !live_offset
      | {typ = Val; loc = Stack s} as reg ->
          live_offset := slot_offset s (register_class reg) :: !live_offset
      | {typ = Addr} as r ->
          Misc.fatal_error ("bad GC root " ^ Reg.name r)
      | _ -> ())
    live;
  record_frame_descr ~label:lbl ~frame_size:(frame_size())
    ~live_offset:!live_offset ~raise_frame:raise_ dbg;
  lbl

<<<<<<< HEAD
let record_frame ?label live raise_ dbg =
  let lbl = record_frame_label ?label live raise_ dbg in `{emit_label lbl}:`
=======
let record_frame live dbg =
  let lbl = record_frame_label live dbg in `{emit_label lbl}:`
>>>>>>> 86c8a98f

(* Record calls to the GC -- we've moved them out of the way *)

type gc_call =
  { gc_size: int;                       (* Allocation size, in bytes *)
    gc_lbl: label;                      (* Entry label *)
    gc_return_lbl: label;               (* Where to branch after GC *)
    gc_frame_lbl: label }               (* Label of frame descriptor *)

let call_gc_sites = ref ([] : gc_call list)

let emit_call_gc gc =
  `{emit_label gc.gc_lbl}:	add {emit_reg reg_alloc_ptr}, {emit_reg reg_alloc_ptr}, #{emit_int gc.gc_size}\n`;
  `	bl	{emit_symbol "caml_call_gc"}\n`;
  `{emit_label gc.gc_frame_lbl}:	b	{emit_label gc.gc_return_lbl}\n`

(* Record calls to caml_ml_array_bound_error.
   In debug mode, we maintain one call to caml_ml_array_bound_error
   per bound check site. Otherwise, we can share a single call. *)

type bound_error_call =
  { bd_lbl: label;                    (* Entry label *)
    bd_frame_lbl: label }             (* Label of frame descriptor *)

let bound_error_sites = ref ([] : bound_error_call list)

let bound_error_label dbg =
  if !Clflags.debug || !bound_error_sites = [] then begin
    let lbl_bound_error = new_label() in
<<<<<<< HEAD
    let lbl_frame = record_frame_label ?label Reg.Set.empty false dbg in
=======
    let lbl_frame = record_frame_label Reg.Set.empty (Dbg_other dbg) in
>>>>>>> 86c8a98f
    bound_error_sites :=
      { bd_lbl = lbl_bound_error;
        bd_frame_lbl = lbl_frame } :: !bound_error_sites;
    lbl_bound_error
  end else begin
    let bd = List.hd !bound_error_sites in bd.bd_lbl
  end

let emit_call_bound_error bd =
  `{emit_label bd.bd_lbl}:	bl	{emit_symbol "caml_ml_array_bound_error"}\n`;
  `{emit_label bd.bd_frame_lbl}:\n`

(* read barrier calls *)

type read_barrier_call =
  { rb_base       : Reg.t;              (* Base register *)
    rb_off        : Reg.t;              (* Offset register *)
    rb_dest       : Reg.t;              (* Destination register *)
    rb_lbl        : label;              (* Entry label *)
    rb_return_lbl : label;              (* Where to branch after read barrier *)
    rb_frame      : label }             (* Label of frame descriptor *)

let read_barrier_call_sites = ref ([] : read_barrier_call list)

let emit_call_read_barrier rb =
  `{emit_label rb.rb_lbl}:\n`;
  `	mov	{emit_reg reg_x0}, {emit_reg rb.rb_base}\n`;
  `	mov	{emit_reg reg_x1}, {emit_reg rb.rb_off}\n`;
  `	bl	{emit_symbol "caml_call_read_barrier"}\n`;
  `{emit_label rb.rb_frame}:\n`;
  `	mov	{emit_reg rb.rb_dest}, {emit_reg reg_x0}\n`;
  `	b	{emit_label rb.rb_return_lbl}\n`

(* Names of various instructions *)

let name_for_comparison = function
  | Isigned Ceq -> "eq" | Isigned Cne -> "ne" | Isigned Cle -> "le"
  | Isigned Cge -> "ge" | Isigned Clt -> "lt" | Isigned Cgt -> "gt"
  | Iunsigned Ceq -> "eq" | Iunsigned Cne -> "ne" | Iunsigned Cle -> "ls"
  | Iunsigned Cge -> "cs" | Iunsigned Clt -> "cc" | Iunsigned Cgt -> "hi"

let name_for_int_operation = function
  | Iadd -> "add"
  | Isub -> "sub"
  | Imul -> "mul"
  | Idiv -> "sdiv"
  | Iand -> "and"
  | Ior  -> "orr"
  | Ixor -> "eor"
  | Ilsl -> "lsl"
  | Ilsr -> "lsr"
  | Iasr -> "asr"
  | _ -> assert false

(* Load an integer constant into a register *)

let emit_intconst dst n =
  let rec emit_pos first shift =
    if shift < 0 then begin
      if first then `	mov	{emit_reg dst}, xzr\n`
    end else begin
      let s = Nativeint.(logand (shift_right_logical n shift) 0xFFFFn) in
      if s = 0n then emit_pos first (shift - 16) else begin
        if first then
          `	movz	{emit_reg dst}, #{emit_nativeint s}, lsl #{emit_int shift}\n`
        else
           `	movk	{emit_reg dst}, #{emit_nativeint s}, lsl #{emit_int shift}\n`;
        emit_pos false (shift - 16)
      end
    end
  and emit_neg first shift =
    if shift < 0 then begin
      if first then `	movn	{emit_reg dst}, #0\n`
    end else begin
      let s = Nativeint.(logand (shift_right_logical n shift) 0xFFFFn) in
      if s = 0xFFFFn then emit_neg first (shift - 16) else begin
        if first then
          `	movn	{emit_reg dst}, #{emit_nativeint (Nativeint.logxor s 0xFFFFn)}, lsl #{emit_int shift}\n`
        else
           `	movk	{emit_reg dst}, #{emit_nativeint s}, lsl #{emit_int shift}\n`;
        emit_neg false (shift - 16)
      end
    end
  in
    if n < 0n then emit_neg true 48 else emit_pos true 48

let num_instructions_for_intconst n =
  let num_instructions = ref 0 in
  let rec count_pos first shift =
    if shift < 0 then begin
      if first then incr num_instructions
    end else begin
      let s = Nativeint.(logand (shift_right_logical n shift) 0xFFFFn) in
      if s = 0n then count_pos first (shift - 16) else begin
        incr num_instructions;
        count_pos false (shift - 16)
      end
    end
  and count_neg first shift =
    if shift < 0 then begin
      if first then incr num_instructions
    end else begin
      let s = Nativeint.(logand (shift_right_logical n shift) 0xFFFFn) in
      if s = 0xFFFFn then count_neg first (shift - 16) else begin
        incr num_instructions;
        count_neg false (shift - 16)
      end
    end
  in
  if n < 0n then count_neg true 48 else count_pos true 48;
  !num_instructions

(* Recognize float constants appropriate for FMOV dst, #fpimm instruction:
   "a normalized binary floating point encoding with 1 sign bit, 4
    bits of fraction and a 3-bit exponent" *)

let is_immediate_float bits =
  let exp = (Int64.(to_int (shift_right_logical bits 52)) land 0x7FF) - 1023 in
  let mant = Int64.logand bits 0xF_FFFF_FFFF_FFFFL in
  exp >= -3 && exp <= 4 && Int64.logand mant 0xF_0000_0000_0000L = mant

(* Adjust sp (up or down) by the given byte amount *)

let emit_stack_adjustment n =
  let instr = if n < 0 then "sub" else "add" in
  let m = abs n in
  assert (m < 0x1_000_000);
  let ml = m land 0xFFF and mh = m land 0xFFF_000 in
  if mh <> 0 then `	{emit_string instr}	sp, sp, #{emit_int mh}\n`;
  if ml <> 0 then `	{emit_string instr}	sp, sp, #{emit_int ml}\n`;
  if n <> 0 then cfi_adjust_cfa_offset (-n)

(* Deallocate the stack frame and reload the return address
   before a return or tail call *)

let output_epilogue f =
  let n = frame_size() in
  if !contains_calls then
    `	ldr	x30, [sp, #{emit_int (n-8)}]\n`;
  if n > 0 then
    emit_stack_adjustment n;
  f();
  (* reset CFA back because function body may continue *)
  if n > 0 then cfi_adjust_cfa_offset n

(* Output add-immediate / sub-immediate / cmp-immediate instructions *)

let rec emit_addimm rd rs n =
  if n < 0 then emit_subimm rd rs (-n)
  else if n <= 0xFFF then
    `	add	{emit_reg rd}, {emit_reg rs}, #{emit_int n}\n`
  else begin
    assert (n <= 0xFFF_FFF);
    let nl = n land 0xFFF and nh = n land 0xFFF_000 in
    `	add	{emit_reg rd}, {emit_reg rs}, #{emit_int nh}\n`;
    if nl <> 0 then
      `	add	{emit_reg rd}, {emit_reg rd}, #{emit_int nl}\n`
  end

and emit_subimm rd rs n =
  if n < 0 then emit_addimm rd rs (-n)
  else if n <= 0xFFF then
    `	sub	{emit_reg rd}, {emit_reg rs}, #{emit_int n}\n`
  else begin
    assert (n <= 0xFFF_FFF);
    let nl = n land 0xFFF and nh = n land 0xFFF_000 in
    `	sub	{emit_reg rd}, {emit_reg rs}, #{emit_int nh}\n`;
    if nl <> 0 then
      `	sub	{emit_reg rd}, {emit_reg rd}, #{emit_int nl}\n`
  end

let emit_cmpimm rs n =
  if n >= 0
  then `	cmp	{emit_reg rs}, #{emit_int n}\n`
  else `	cmn	{emit_reg rs}, #{emit_int (-n)}\n`

(* Name of current function *)
let function_name = ref ""
(* Entry point for tail recursive calls *)
let tailrec_entry_point = ref 0
(* Pending floating-point literals *)
let float_literals = ref ([] : (int64 * label) list)

(* Label a floating-point literal *)
let float_literal f =
  try
    List.assoc f !float_literals
  with Not_found ->
    let lbl = new_label() in
    float_literals := (f, lbl) :: !float_literals;
    lbl

(* Emit all pending literals *)
let emit_literals() =
  if !float_literals <> [] then begin
    `	.align	3\n`;
    List.iter
      (fun (f, lbl) ->
        `{emit_label lbl}:`; emit_float64_directive ".quad" f)
      !float_literals;
    float_literals := []
  end

(* Emit code to load the address of a symbol *)

let emit_load_symbol_addr dst s =
  if not !Clflags.dlcode then begin
    `	adrp	{emit_reg dst}, {emit_symbol s}\n`;
    `	add	{emit_reg dst}, {emit_reg dst}, #:lo12:{emit_symbol s}\n`
  end else begin
    `	adrp	{emit_reg dst}, :got:{emit_symbol s}\n`;
    `	ldr	{emit_reg dst}, [{emit_reg dst}, #:got_lo12:{emit_symbol s}]\n`
  end

(* The following functions are used for calculating the sizes of the
   call GC and bounds check points emitted out-of-line from the function
   body.  See branch_relaxation.mli. *)

let num_call_gc_and_check_bound_points instr =
  let rec loop instr ((call_gc, check_bound) as totals) =
    match instr.desc with
    | Lend -> totals
    | Lop (Ialloc _) when !fastcode_flag ->
      loop instr.next (call_gc + 1, check_bound)
    | Lop (Iintop Icheckbound)
    | Lop (Iintop_imm (Icheckbound, _))
    | Lop (Ispecific (Ishiftcheckbound _)) ->
      let check_bound =
        (* When not in debug mode, there is at most one check-bound point. *)
        if not !Clflags.debug then 1
        else check_bound + 1
      in
      loop instr.next (call_gc, check_bound)
    (* The following four should never be seen, since this function is run
       before branch relaxation. *)
    | Lop (Ispecific (Ifar_alloc _))
    | Lop (Ispecific Ifar_intop_checkbound)
    | Lop (Ispecific (Ifar_intop_imm_checkbound _))
    | Lop (Ispecific (Ifar_shiftcheckbound _)) -> assert false
    | _ -> loop instr.next totals
  in
  loop instr (0, 0)

let max_out_of_line_code_offset ~num_call_gc ~num_check_bound =
  if num_call_gc < 1 && num_check_bound < 1 then 0
  else begin
    let size_of_call_gc = 2 in
    let size_of_check_bound = 1 in
    let size_of_last_thing =
      (* Call-GC points come before check-bound points. *)
      if num_check_bound >= 1 then size_of_check_bound else size_of_call_gc
    in
    let total_size =
      size_of_call_gc*num_call_gc + size_of_check_bound*num_check_bound
    in
    let max_offset = total_size - size_of_last_thing in
    assert (max_offset >= 0);
    max_offset
  end

module BR = Branch_relaxation.Make (struct
  (* CR-someday mshinwell: B and BL have +/- 128Mb ranges; for the moment we
     assume we will never exceed this.  It would seem to be most likely to
     occur for branches between functions; in this case, the linker should be
     able to insert veneers anyway.  (See section 4.6.7 of the document
     "ELF for the ARM 64-bit architecture (AArch64)".) *)

  type distance = int

  module Cond_branch = struct
    type t = TB | CB | Bcc

    let all = [TB; CB; Bcc]

    (* AArch64 instructions are 32 bits wide, so [distance] in this module
       means units of 32-bit words. *)
    let max_displacement = function
      | TB -> 32 * 1024 / 4  (* +/- 32Kb *)
      | CB | Bcc -> 1 * 1024 * 1024 / 4  (* +/- 1Mb *)

    let classify_instr = function
      | Lop (Ialloc _)
      | Lop (Iintop Icheckbound)
      | Lop (Iintop_imm (Icheckbound, _))
      | Lop (Ispecific (Ishiftcheckbound _)) -> Some Bcc
      (* The various "far" variants in [specific_operation] don't need to
         return [Some] here, since their code sequences never contain any
         conditional branches that might need relaxing. *)
      | Lcondbranch (Itruetest, _)
      | Lcondbranch (Ifalsetest, _) -> Some CB
      | Lcondbranch (Iinttest _, _)
      | Lcondbranch (Iinttest_imm _, _)
      | Lcondbranch (Ifloattest _, _) -> Some Bcc
      | Lcondbranch (Ioddtest, _)
      | Lcondbranch (Ieventest, _) -> Some TB
      | Lcondbranch3 _ -> Some Bcc
      | _ -> None
  end

  let offset_pc_at_branch = 0

  let prologue_size () =
    (if initial_stack_offset () > 0 then 2 else 0)
      + (if !contains_calls then 1 else 0)

  let epilogue_size () =
    if !contains_calls then 3 else 2

  let instr_size = function
    | Lend -> 0
    | Lprologue -> prologue_size ()
    | Lop (Imove | Ispill | Ireload) -> 1
    | Lop (Iconst_int n) ->
      num_instructions_for_intconst n
    | Lop (Iconst_float _) -> 2
    | Lop (Iconst_symbol _) -> 2
    | Lop (Icall_ind) -> 1
    | Lop (Icall_imm _) -> 1
    | Lop (Itailcall_ind) -> epilogue_size ()
    | Lop (Itailcall_imm { func; _ }) ->
      if func = !function_name then 1 else epilogue_size ()
    | Lop (Iextcall { alloc ; stack_off; }) -> 1
      if stack_off > 0 then 5
      else if alloc then 3
      else 8
    | Lop (Istackoffset _) -> 2
    | Lop (Iload (size, addr)) | Lop (Istore (size, addr, _)) ->
      let based = match addr with Iindexed _ -> 0 | Ibased _ -> 1 in
      based + begin match size with Single -> 2 | _ -> 1 end
    | Lop (Ialloc {bytes = num_bytes}) when !fastcode_flag ->
      if num_bytes <= 0xFFF then 4 else 5
    | Lop (Ispecific (Ifar_alloc {bytes = num_bytes})) when !fastcode_flag ->
      if num_bytes <= 0xFFF then 5 else 6
    | Lop (Ialloc { bytes = num_bytes; _ })
    | Lop (Ispecific (Ifar_alloc { bytes = num_bytes; _ })) ->
      begin match num_bytes with
      | 16 | 24 | 32 -> 1
      | _ -> 1 + num_instructions_for_intconst (Nativeint.of_int num_bytes)
      end
    | Lop (Iintop (Icomp _)) -> 2
    | Lop (Iintop_imm (Icomp _, _)) -> 2
    | Lop (Iintop (Icheckbound)) -> 2
    | Lop (Ispecific (Ifar_intop_checkbound)) -> 3
    | Lop (Iintop_imm (Icheckbound, _)) -> 2
    | Lop (Ispecific (Ifar_intop_imm_checkbound _)) -> 3
    | Lop (Ispecific (Ishiftcheckbound _)) -> 2
    | Lop (Ispecific (Ifar_shiftcheckbound _)) -> 3
    | Lop (Iintop Imod) -> 2
    | Lop (Iintop Imulh) -> 1
    | Lop (Iintop _) -> 1
    | Lop (Iintop_imm _) -> 1
    | Lop (Ifloatofint | Iintoffloat | Iabsf | Inegf | Ispecific Isqrtf) -> 1
    | Lop (Iaddf | Isubf | Imulf | Idivf | Ispecific Inegmulf) -> 1
    | Lop (Ispecific (Imuladdf | Inegmuladdf | Imulsubf | Inegmulsubf)) -> 1
    | Lop (Ispecific (Ishiftarith _)) -> 1
    | Lop (Ispecific (Imuladd | Imulsub)) -> 1
    | Lop (Ispecific (Ibswap 16)) -> 2
    | Lop (Ispecific (Ibswap _)) -> 1
    | Lop (Ispecific Imove32) -> 1
    | Lop (Iname_for_debugger _) -> 0
    | Lreloadretaddr -> 0
    | Lreturn -> epilogue_size ()
    | Llabel _ -> 0
    | Lbranch _ -> 1
    | Lcondbranch (tst, _) ->
      begin match tst with
      | Itruetest -> 1
      | Ifalsetest -> 1
      | Iinttest _ -> 2
      | Iinttest_imm _ -> 2
      | Ifloattest _ -> 2
      | Ioddtest -> 1
      | Ieventest -> 1
      end
    | Lcondbranch3 (lbl0, lbl1, lbl2) ->
      1 + begin match lbl0 with None -> 0 | Some _ -> 1 end
        + begin match lbl1 with None -> 0 | Some _ -> 1 end
        + begin match lbl2 with None -> 0 | Some _ -> 1 end
    | Lswitch jumptbl -> 3 + Array.length jumptbl
    | Lentertrap -> 0
    | Ladjust_trap_depth _ -> 0
    | Lpushtrap _ -> 4
    | Lpoptrap -> 1
    | Lraise k ->
      begin match k with
      | Cmm.Raise_withtrace -> 1
      | Cmm.Raise_notrace -> 5
      end

<<<<<<< HEAD
  let relax_allocation ~num_bytes ~label_after_call_gc =
    Lop (Ispecific (Ifar_alloc { bytes = num_bytes; label_after_call_gc; }))
=======
  let relax_allocation ~num_bytes ~dbginfo =
    Lop (Ispecific (Ifar_alloc { bytes = num_bytes; dbginfo }))
>>>>>>> 86c8a98f

  let relax_intop_checkbound () =
    Lop (Ispecific (Ifar_intop_checkbound))

  let relax_intop_imm_checkbound ~bound =
    Lop (Ispecific (Ifar_intop_imm_checkbound { bound; }))

  let relax_specific_op = function
    | Ishiftcheckbound { shift; } ->
      Lop (Ispecific (Ifar_shiftcheckbound { shift; }))
    | _ -> assert false
end)

(* Output the assembly code for allocation. *)

<<<<<<< HEAD
let assembly_code_for_allocation ?label_after_call_gc i ~n ~far =
  let lbl_frame =
    record_frame_label ?label:label_after_call_gc i.live false i.dbg
=======
let assembly_code_for_allocation i ~n ~far ~dbginfo =
  let lbl_frame =
    record_frame_label i.live (Dbg_alloc dbginfo)
>>>>>>> 86c8a98f
  in
  if !fastcode_flag then begin
    let lbl_redo = new_label() in
    let lbl_call_gc = new_label() in
    assert (n < 0x1_000_000);
    let nl = n land 0xFFF and nh = n land 0xFFF_000 in
    `{emit_label lbl_redo}:`;
    if nh <> 0 then
      `	sub	{emit_reg reg_alloc_ptr}, {emit_reg reg_alloc_ptr}, #{emit_int nh}\n`;
    if nl <> 0 then
      `	sub	{emit_reg reg_alloc_ptr}, {emit_reg reg_alloc_ptr}, #{emit_int nl}\n`;
    `	cmp	{emit_reg reg_alloc_ptr}, {emit_reg reg_alloc_limit}\n`;
    `	add	{emit_reg i.res.(0)}, {emit_reg reg_alloc_ptr}, #8\n`;
    if not far then begin
      `	b.lo	{emit_label lbl_call_gc}\n`
    end else begin
      let lbl = new_label () in
      `	b.cs	{emit_label lbl}\n`;
      `	b	{emit_label lbl_call_gc}\n`;
      `{emit_label lbl}:\n`
    end;
    call_gc_sites :=
      { gc_lbl = lbl_call_gc;
        gc_return_lbl = lbl_redo;
        gc_frame_lbl = lbl_frame } :: !call_gc_sites
  end else begin
    begin match n with
    | 16 -> `	bl	{emit_symbol "caml_alloc1"}\n`
    | 24 -> `	bl	{emit_symbol "caml_alloc2"}\n`
    | 32 -> `	bl	{emit_symbol "caml_alloc3"}\n`
    | _  -> emit_intconst reg_x15 (Nativeint.of_int n);
            `	bl	{emit_symbol "caml_allocN"}\n`
    end;
    `{emit_label lbl_frame}:	add	{emit_reg i.res.(0)}, {emit_reg reg_alloc_ptr}, #8\n`
  end

let load_domain_field f r =
  let domain_field = Domainstate.idx_of_field f * 8 in
  let bits = Domainstate.minor_heap_align_bits in
  let dom_mask = Nativeint.(lognot (sub (shift_left one bits) one)) in
  `	and {emit_reg r}, {emit_reg reg_alloc_ptr}, #{emit_nativeint dom_mask}\n`;
  `	ldr {emit_reg r}, [{emit_reg r}, #{emit_int domain_field}]`

(* Output .text section directive, or named .text.caml.<name> if enabled. *)

let emit_named_text_section func_name =
  if !Clflags.function_sections then begin
    `	.section .text.caml.{emit_symbol func_name},{emit_string_literal "ax"},%progbits\n`
  end
  else
    `	.text\n`

(* Output the assembly code for an instruction *)

let emit_instr i =
    emit_debug_info i.dbg;
    match i.desc with
    | Lend -> ()
    | Lprologue ->
      assert (!prologue_required);
      let n = frame_size() in
      if n > 0 then
        emit_stack_adjustment (-n);
      if !contains_calls then begin
        cfi_offset ~reg:30 (* return address *) ~offset:(-8);
        `	str	x30, [sp, #{emit_int (n-8)}]\n`
      end
    | Lop(Imove | Ispill | Ireload) ->
        let src = i.arg.(0) and dst = i.res.(0) in
        if src.loc <> dst.loc then begin
          match (src, dst) with
          | {loc = Reg _; typ = Float}, {loc = Reg _} ->
              `	fmov	{emit_reg dst}, {emit_reg src}\n`
          | {loc = Reg _}, {loc = Reg _} ->
              `	mov	{emit_reg dst}, {emit_reg src}\n`
          | {loc = Reg _}, {loc = Stack _} ->
              `	str	{emit_reg src}, {emit_stack dst}\n`
          | {loc = Stack _}, {loc = Reg _} ->
              `	ldr	{emit_reg dst}, {emit_stack src}\n`
          | _ ->
              assert false
        end
    | Lop(Ispecific Imove32) ->
        let src = i.arg.(0) and dst = i.res.(0) in
        if src.loc <> dst.loc then begin
          match (src, dst) with
          | {loc = Reg _}, {loc = Reg _} ->
              `	mov	{emit_wreg dst}, {emit_wreg src}\n`
          | {loc = Reg _}, {loc = Stack _} ->
              `	str	{emit_wreg src}, {emit_stack dst}\n`
          | {loc = Stack _}, {loc = Reg _} ->
              `	ldr	{emit_wreg dst}, {emit_stack src}\n`
          | _ ->
              assert false
        end
    | Lop(Iconst_int n) ->
        emit_intconst i.res.(0) n
    | Lop(Iconst_float f) ->
        if f = 0L then
          `	fmov	{emit_reg i.res.(0)}, xzr\n`
        else if is_immediate_float f then
          `	fmov	{emit_reg i.res.(0)}, #{emit_printf "%.7f" (Int64.float_of_bits f)}\n`
        else begin
          let lbl = float_literal f in
          `	adrp	{emit_reg reg_tmp1}, {emit_label lbl}\n`;
          `	ldr	{emit_reg i.res.(0)}, [{emit_reg reg_tmp1}, #:lo12:{emit_label lbl}]\n`
        end
    | Lop(Iconst_symbol s) ->
        emit_load_symbol_addr i.res.(0) s
    | Lop(Icall_ind) ->
        `	blr	{emit_reg i.arg.(0)}\n`;
<<<<<<< HEAD
        `{record_frame i.live false i.dbg ~label:label_after}\n`
    | Lop(Icall_imm { func; label_after; }) ->
        `	bl	{emit_symbol func}\n`;
        `{record_frame i.live false i.dbg ~label:label_after}\n`
    | Lop(Itailcall_ind { label_after = _; }) ->
=======
        `{record_frame i.live (Dbg_other i.dbg)}\n`
    | Lop(Icall_imm { func; }) ->
        `	bl	{emit_symbol func}\n`;
        `{record_frame i.live (Dbg_other i.dbg)}\n`
    | Lop(Itailcall_ind) ->
>>>>>>> 86c8a98f
        output_epilogue (fun () -> `	br	{emit_reg i.arg.(0)}\n`)
    | Lop(Itailcall_imm { func; }) ->
        if func = !function_name then
          `	b	{emit_label !tailrec_entry_point}\n`
        else
<<<<<<< HEAD
          output_epilogue (fun () -> `	b	{emit_symbol s}\n`)
    | Lop(Iextcall {func; alloc; stack_off; label_after}) ->
        if stack_off > 0 then begin
          `	mov {emit_reg reg_x19}, sp\n`;
          `	add {emit_reg reg_x20}, sp, #{emit_int (Misc.align stack_off 16)}\n`;
          emit_load_symbol_addr reg_x15 s;
          `	bl	{emit_symbol "caml_c_call_stack_args"}\n`;
          `{record_frame i.live false i.dbg ~label:label_after}\n`;
        end else if alloc then begin
          emit_load_symbol_addr reg_x15 s;
          `	bl	{emit_symbol "caml_c_call"}\n`;
          `{record_frame i.live false i.dbg ~label:label_after}\n`;
        end else begin
          `	mov {emit_reg reg_tmp1}, sp\n`;
          `{load_domain_field Domainstate.Domain_system_sp reg_tmp2}\n`;
          `	mov sp, {emit_reg reg_tmp2}\n`;
          `	str {emit_reg reg_tmp1}, [sp, #-16]!\n`;
          cfi_adjust_cfa_offset (16);
          `	bl {emit_symbol s}\n`;
          `	ldr {emit_reg reg_tmp1}, [sp], #16\n`;
          cfi_adjust_cfa_offset (-16);
          `	mov sp, {emit_reg reg_tmp1}\n`;
        end
=======
          output_epilogue (fun () -> `	b	{emit_symbol func}\n`)
    | Lop(Iextcall { func; alloc = false; }) ->
        `	bl	{emit_symbol func}\n`
    | Lop(Iextcall { func; alloc = true; }) ->
        emit_load_symbol_addr reg_x8 func;
        `	bl	{emit_symbol "caml_c_call"}\n`;
        `{record_frame i.live (Dbg_other i.dbg)}\n`
>>>>>>> 86c8a98f
    | Lop(Istackoffset n) ->
        assert (n mod 16 = 0);
        emit_stack_adjustment (-n);
        stack_offset := !stack_offset + n
    | Lop(Iload(size, addr)) ->
        let dst = i.res.(0) in
        let base =
          match addr with
          | Iindexed _ -> i.arg.(0)
          | Ibased(s, ofs) ->
              assert (not !Clflags.dlcode);  (* see selection.ml *)
              `	adrp	{emit_reg reg_tmp1}, {emit_symbol_offset s ofs}\n`;
              reg_tmp1
        in
        begin match size with
        | Byte_unsigned ->
            `	ldrb	{emit_wreg dst}, {emit_addressing addr base}\n`
        | Byte_signed ->
            `	ldrsb	{emit_reg dst}, {emit_addressing addr base}\n`
        | Sixteen_unsigned ->
            `	ldrh	{emit_wreg dst}, {emit_addressing addr base}\n`
        | Sixteen_signed ->
            `	ldrsh	{emit_reg dst}, {emit_addressing addr base}\n`
        | Thirtytwo_unsigned ->
            `	ldr	{emit_wreg dst}, {emit_addressing addr base}\n`
        | Thirtytwo_signed ->
            `	ldrsw	{emit_reg dst}, {emit_addressing addr base}\n`
        | Single ->
            `	ldr	s7, {emit_addressing addr base}\n`;
            `	fcvt	{emit_reg dst}, s7\n`
        | Word_int | Word_val | Double | Double_u ->
            `	ldr	{emit_reg dst}, {emit_addressing addr base}\n`
        end
    | Lop(Istore(size, addr, _)) ->
        let src = i.arg.(0) in
        let base =
          match addr with
          | Iindexed _ -> i.arg.(1)
          | Ibased(s, ofs) ->
              assert (not !Clflags.dlcode);
              `	adrp	{emit_reg reg_tmp1}, {emit_symbol_offset s ofs}\n`;
              reg_tmp1 in
        begin match size with
        | Byte_unsigned | Byte_signed ->
            `	strb	{emit_wreg src}, {emit_addressing addr base}\n`
        | Sixteen_unsigned | Sixteen_signed ->
            `	strh	{emit_wreg src}, {emit_addressing addr base}\n`
        | Thirtytwo_unsigned | Thirtytwo_signed ->
            `	str	{emit_wreg src}, {emit_addressing addr base}\n`
        | Single ->
            `	fcvt	s7, {emit_reg src}\n`;
            `	str	s7, {emit_addressing addr base}\n`;
        | Word_int | Word_val | Double | Double_u ->
            `	str	{emit_reg src}, {emit_addressing addr base}\n`
        end
<<<<<<< HEAD
    | Lop(Ialloc { bytes = n; label_after_call_gc; dbginfo }) ->
        assembly_code_for_allocation i ~n ~far:false ?label_after_call_gc ~dbginfo
    | Lop(Ispecific (Ifar_alloc { bytes = n; label_after_call_gc; dbginfo })) ->
        assembly_code_for_allocation i ~n ~far:true ?label_after_call_gc ~dbginfo
=======
    | Lop(Ialloc { bytes = n; dbginfo }) ->
        assembly_code_for_allocation i ~n ~far:false ~dbginfo
    | Lop(Ispecific (Ifar_alloc { bytes = n; dbginfo })) ->
        assembly_code_for_allocation i ~n ~far:true ~dbginfo
>>>>>>> 86c8a98f
    | Lop(Iintop_imm(Iadd, n)) ->
        emit_addimm i.res.(0) i.arg.(0) n
    | Lop(Iintop_imm(Isub, n)) ->
        emit_subimm i.res.(0) i.arg.(0) n
    | Lop(Iintop(Icomp cmp)) ->
        `	cmp	{emit_reg i.arg.(0)}, {emit_reg i.arg.(1)}\n`;
        `	cset	{emit_reg i.res.(0)}, {emit_string (name_for_comparison cmp)}\n`
    | Lop(Iintop_imm(Icomp cmp, n)) ->
        emit_cmpimm i.arg.(0) n;
        `	cset	{emit_reg i.res.(0)}, {emit_string (name_for_comparison cmp)}\n`
    | Lop(Iintop (Icheckbound)) ->
        let lbl = bound_error_label i.dbg in
        `	cmp	{emit_reg i.arg.(0)}, {emit_reg i.arg.(1)}\n`;
        `	b.ls	{emit_label lbl}\n`
    | Lop(Ispecific Ifar_intop_checkbound) ->
        let lbl = bound_error_label i.dbg in
        let lbl2 = new_label () in
        `	cmp	{emit_reg i.arg.(0)}, {emit_reg i.arg.(1)}\n`;
        `	b.hi	{emit_label lbl2}\n`;
        `	b	{emit_label lbl}\n`;
        `{emit_label lbl2}:\n`;
    | Lop(Iintop_imm(Icheckbound, n)) ->
        let lbl = bound_error_label i.dbg in
        emit_cmpimm i.arg.(0) n;
        `	b.ls	{emit_label lbl}\n`
    | Lop(Ispecific(
          Ifar_intop_imm_checkbound { bound; })) ->
        let lbl = bound_error_label i.dbg in
        let lbl2 = new_label () in
        `	cmp	{emit_reg i.arg.(0)}, #{emit_int bound}\n`;
        `	b.hi	{emit_label lbl2}\n`;
        `	b	{emit_label lbl}\n`;
        `{emit_label lbl2}:\n`;
    | Lop(Ispecific(Ishiftcheckbound { shift; })) ->
        let lbl = bound_error_label i.dbg in
        `	cmp	{emit_reg i.arg.(1)}, {emit_reg i.arg.(0)}, lsr #{emit_int shift}\n`;
        `	b.cs	{emit_label lbl}\n`
    | Lop(Ispecific(Ifar_shiftcheckbound { shift; })) ->
        let lbl = bound_error_label i.dbg in
        let lbl2 = new_label () in
        `	cmp	{emit_reg i.arg.(1)}, {emit_reg i.arg.(0)}, lsr #{emit_int shift}\n`;
        `	b.lo	{emit_label lbl2}\n`;
        `	b	{emit_label lbl}\n`;
        `{emit_label lbl2}:\n`;
    | Lop(Iintop Imod) ->
        `	sdiv	{emit_reg reg_tmp1}, {emit_reg i.arg.(0)}, {emit_reg i.arg.(1)}\n`;
        `	msub	{emit_reg i.res.(0)}, {emit_reg reg_tmp1}, {emit_reg i.arg.(1)}, {emit_reg i.arg.(0)}\n`
    | Lop(Iintop Imulh) ->
        `	smulh	{emit_reg i.res.(0)}, {emit_reg i.arg.(0)}, {emit_reg i.arg.(1)}\n`
    | Lop(Iintop op) ->
        let instr = name_for_int_operation op in
        `	{emit_string instr}     {emit_reg i.res.(0)}, {emit_reg i.arg.(0)}, {emit_reg i.arg.(1)}\n`
    | Lop(Iintop_imm(op, n)) ->
        let instr = name_for_int_operation op in
        `	{emit_string instr}     {emit_reg i.res.(0)}, {emit_reg i.arg.(0)}, #{emit_int n}\n`
    | Lop(Ifloatofint | Iintoffloat | Iabsf | Inegf | Ispecific Isqrtf as op) ->
        let instr = (match op with
                     | Ifloatofint      -> "scvtf"
                     | Iintoffloat      -> "fcvtzs"
                     | Iabsf            -> "fabs"
                     | Inegf            -> "fneg"
                     | Ispecific Isqrtf -> "fsqrt"
                     | _                -> assert false) in
        `	{emit_string instr}	{emit_reg i.res.(0)}, {emit_reg i.arg.(0)}\n`
    | Lop(Iaddf | Isubf | Imulf | Idivf | Ispecific Inegmulf as op) ->
        let instr = (match op with
                     | Iaddf              -> "fadd"
                     | Isubf              -> "fsub"
                     | Imulf              -> "fmul"
                     | Idivf              -> "fdiv"
                     | Ispecific Inegmulf -> "fnmul"
                     | _                  -> assert false) in
        `	{emit_string instr}	{emit_reg i.res.(0)}, {emit_reg i.arg.(0)}, {emit_reg i.arg.(1)}\n`
    | Lop(Ispecific(Imuladdf | Inegmuladdf | Imulsubf | Inegmulsubf as op)) ->
        let instr = (match op with
                     | Imuladdf    -> "fmadd"
                     | Inegmuladdf -> "fnmadd"
                     | Imulsubf    -> "fmsub"
                     | Inegmulsubf -> "fnmsub"
                     | _ -> assert false) in
        `	{emit_string instr}	{emit_reg i.res.(0)}, {emit_reg i.arg.(1)}, {emit_reg i.arg.(2)}, {emit_reg i.arg.(0)}\n`
    | Lop(Ispecific(Ishiftarith(op, shift))) ->
        let instr = (match op with
                       Ishiftadd    -> "add"
                     | Ishiftsub    -> "sub") in
        `	{emit_string instr}	{emit_reg i.res.(0)}, {emit_reg i.arg.(0)}, {emit_reg i.arg.(1)}`;
        if shift >= 0
        then `, lsl #{emit_int shift}\n`
        else `, asr #{emit_int (-shift)}\n`
    | Lop(Ispecific(Imuladd | Imulsub as op)) ->
        let instr = (match op with
                       Imuladd -> "madd"
                     | Imulsub -> "msub"
                     | _ -> assert false) in
        `	{emit_string instr}	{emit_reg i.res.(0)}, {emit_reg i.arg.(0)}, {emit_reg i.arg.(1)}, {emit_reg i.arg.(2)}\n`
    | Lop(Ispecific(Ibswap size)) ->
        begin match size with
        | 16 ->
            `	rev16	{emit_wreg i.res.(0)}, {emit_wreg i.arg.(0)}\n`;
            `	ubfm	{emit_reg i.res.(0)}, {emit_reg i.res.(0)}, #0, #15\n`
        | 32 ->
            `	rev	{emit_wreg i.res.(0)}, {emit_wreg i.arg.(0)}\n`
        | 64 ->
            `	rev	{emit_reg i.res.(0)}, {emit_reg i.arg.(0)}\n`
        | _ ->
            assert false
        end
    | Lop (Iname_for_debugger _) -> ()
    | Lreloadretaddr ->
        ()
    | Lreturn ->
        output_epilogue (fun () -> `	ret\n`)
    | Llabel lbl ->
        `{emit_label lbl}:\n`
    | Lbranch lbl ->
        `	b	{emit_label lbl}\n`
    | Lcondbranch(tst, lbl) ->
        begin match tst with
        | Itruetest ->
            `	cbnz	{emit_reg i.arg.(0)}, {emit_label lbl}\n`
        | Ifalsetest ->
            `	cbz	{emit_reg i.arg.(0)}, {emit_label lbl}\n`
        | Iinttest cmp ->
            `	cmp	{emit_reg i.arg.(0)}, {emit_reg i.arg.(1)}\n`;
            let comp = name_for_comparison cmp in
            `	b.{emit_string comp}	{emit_label lbl}\n`
        | Iinttest_imm(cmp, n) ->
            emit_cmpimm i.arg.(0) n;
            let comp = name_for_comparison cmp in
            `	b.{emit_string comp}	{emit_label lbl}\n`
        | Ifloattest cmp ->
            let comp =
              match cmp with
              | CFeq -> "eq"
              | CFneq -> "ne"
              | CFlt -> "cc"
              | CFnlt -> "cs"
              | CFle -> "ls"
              | CFnle -> "hi"
              | CFgt -> "gt"
              | CFngt -> "le"
              | CFge -> "ge"
              | CFnge -> "lt"
            in
            `	fcmp	{emit_reg i.arg.(0)}, {emit_reg i.arg.(1)}\n`;
            `	b.{emit_string comp}	{emit_label lbl}\n`
        | Ioddtest ->
            `	tbnz	{emit_reg i.arg.(0)}, #0, {emit_label lbl}\n`
        | Ieventest ->
            `	tbz	{emit_reg i.arg.(0)}, #0, {emit_label lbl}\n`
        end
    | Lcondbranch3(lbl0, lbl1, lbl2) ->
        `	cmp	{emit_reg i.arg.(0)}, #1\n`;
        begin match lbl0 with
          None -> ()
        | Some lbl -> `	b.lt	{emit_label lbl}\n`
        end;
        begin match lbl1 with
          None -> ()
        | Some lbl -> `	b.eq	{emit_label lbl}\n`
        end;
        begin match lbl2 with
          None -> ()
        | Some lbl -> `	b.gt	{emit_label lbl}\n`
        end
    | Lswitch jumptbl ->
        let lbltbl = new_label() in
        `	adr	{emit_reg reg_tmp1}, {emit_label lbltbl}\n`;
        `	add	{emit_reg reg_tmp1}, {emit_reg reg_tmp1}, {emit_reg i.arg.(0)}, lsl #2\n`;
        `	br	{emit_reg reg_tmp1}\n`;
        `{emit_label lbltbl}:`;
        for j = 0 to Array.length jumptbl - 1 do
            `	b	{emit_label jumptbl.(j)}\n`
        done
(* Alternative:
        let lbltbl = new_label() in
        `	adr	{emit_reg reg_tmp1}, {emit_label lbltbl}\n`;
        `	ldr	{emit_wreg reg_tmp2}, [{emit_reg reg_tmp1}, {emit_reg i.arg.(0)}, lsl #2]\n`;
        `	add	{emit_reg reg_tmp1}, {emit_wreg reg_tmp2}, sxtb\n`;
        `	br	{emit_reg reg_tmp1}\n`;
        `{emit_label lbltbl}:\n`;
        for j = 0 to Array.length jumptbl - 1 do
            `	.word	{emit_label jumptbl.(j)} - {emit_label lbltbl}\n`
        done
*)
    | Lentertrap ->
        ()
    | Ladjust_trap_depth { delta_traps } ->
        (* each trap occupies 16 bytes on the stack *)
        let delta = 16 * delta_traps in
        cfi_adjust_cfa_offset delta;
        stack_offset := !stack_offset + delta
    | Lpushtrap { lbl_handler; } ->
        `	adr	{emit_reg reg_tmp1}, {emit_label lbl_handler}\n`;
        stack_offset := !stack_offset + 16;
        `	str	{emit_reg reg_trap_off}, [sp, #-16]!\n`;
        `	str	{emit_reg reg_tmp1}, [sp, #8]\n`;
        cfi_adjust_cfa_offset 16;
        `{load_domain_field Domainstate.Domain_stack_high reg_trap_off}\n`;
        ` mov {emit_reg reg_tmp1}, sp\n`;
        `	sub {emit_reg reg_trap_off}, {emit_reg reg_trap_off}, {emit_reg reg_tmp1}\n`
    | Lpoptrap ->
        `	ldr	{emit_reg reg_trap_off}, [sp], #16\n`;
        cfi_adjust_cfa_offset (-16);
        stack_offset := !stack_offset - 16
    | Lraise k ->
        begin match k with
        | Cmm.Raise_withtrace ->
          `	bl	{emit_symbol "caml_raise_exn"}\n`;
          `{record_frame Reg.Set.empty true i.dbg}\n`
        | Cmm.Raise_notrace ->
          `{load_domain_field Domainstate.Domain_stack_high reg_tmp1}\n`;
          `	sub sp, {emit_reg reg_tmp1}, {emit_reg reg_trap_off}\n`;
          `	ldr	{emit_reg reg_tmp1}, [sp, #8]\n`;
          `	ldr	{emit_reg reg_trap_off}, [sp], #16\n`;
          `	br	{emit_reg reg_tmp1}\n`
        end

(* Emission of an instruction sequence *)

let rec emit_all i =
  if i.desc = Lend then () else (emit_instr i; emit_all i.next)


type fun_preproc_info =
  {max_stack_size : int;
   contains_nontail_calls : bool;
   contains_external_calls : bool}

let preproc_fun fun_body fun_name =
  let rec proc_instr r a i =
    if i.desc = Lend then r else
      let upd_size r delta =
        {r with max_stack_size = max r.max_stack_size (a+delta)}
      in
      let (r',a') = match i.desc with
        | Lop (Istackoffset n) -> (upd_size r n, a+n)
        | Lpushtrap -> (upd_size r 16, a+16)
        | Lpoptrap -> (r, a-16)
        | Lop (Iextcall _ | Ialloc _ | Iintop Icheckbound | Iintop_imm (Icheckbound, _)) ->
            ({r with contains_external_calls = true}, a)
        | Lop (Icall_ind | Icall_imm _ ) ->
            ({r with contains_nontail_calls = true}, a)
        | _ -> (r, a)
      in
      proc_instr r' a' i.next
  in
  let fs = frame_size () in
  let r =
    {max_stack_size = fs;
     contains_nontail_calls = false;
     contains_external_calls = false}
  in
  proc_instr r fs fun_body

(* Emission of a function declaration *)

let fundecl fundecl =
  function_name := fundecl.fun_name;
  fastcode_flag := fundecl.fun_fast;
  tailrec_entry_point := fundecl.fun_tailrec_entry_point_label;
  float_literals := [];
  stack_offset := 0;
  call_gc_sites := [];
  bound_error_sites := [];
  read_barrier_call_sites := [];
  for i = 0 to Proc.num_register_classes - 1 do
    num_stack_slots.(i) <- fundecl.fun_num_stack_slots.(i);
  done;
  prologue_required := fundecl.fun_prologue_required;
  contains_calls := fundecl.fun_contains_calls;
  emit_named_text_section !function_name;
  `	.align	3\n`;
  `	.globl	{emit_symbol fundecl.fun_name}\n`;
  `	.type	{emit_symbol fundecl.fun_name}, %function\n`;
  `{emit_symbol fundecl.fun_name}:\n`;
  emit_debug_info fundecl.fun_dbg;
  cfi_startproc();
  let num_call_gc, num_check_bound =
    num_call_gc_and_check_bound_points fundecl.fun_body
  in
  let max_out_of_line_code_offset =
    max_out_of_line_code_offset fundecl.fun_body ~num_call_gc
      ~num_check_bound
  in
  BR.relax fundecl.fun_body ~max_out_of_line_code_offset;

  let preproc_res = preproc_fun fundecl.fun_body fundecl.fun_name in
  let s = preproc_res.max_stack_size in

  (* Extra 32 bytes for caml_context at the bottom of OCaml stack if the
   * function makes external calls *)
  let s = if preproc_res.contains_external_calls then s + 32 else s in

  if not preproc_res.contains_nontail_calls && s < stack_threshold_size
  then begin
    `{emit_label !tailrec_entry_point}:\n`;
    emit_all fundecl.fun_body;
    List.iter emit_call_gc !call_gc_sites;
    List.iter emit_call_read_barrier !read_barrier_call_sites;
    List.iter emit_call_bound_error !bound_error_sites;
  end
  else begin
    (* XXX KC: fundecl.fun_body.live does not capture liveness at the start of
    the function properly. Hence, consider all argument registers as live.
    Stragely, all arguments are typed as Int regs (see regs.mli). These are
    ignored by record_frame_label. Hence, consider all of them to be type Val.
    *)
    let live_initially =
      Reg.Set.(fold (fun r s -> add {r with typ = Val} s)
        fundecl.fun_args empty)
    in
    let handle_overflow = new_label() in
    let after_overflow = record_frame_label live_initially Debuginfo.none in

    `{load_domain_field Domainstate.Domain_stack_threshold reg_tmp1}\n`;
    `	add {emit_reg reg_tmp1}, {emit_reg reg_tmp1}, #{emit_int s}\n`;
    `	cmp sp, {emit_reg reg_tmp1}\n`;
    `	bcc {emit_label handle_overflow}\n`;
    `{emit_label !tailrec_entry_point}:\n`;
    emit_all fundecl.fun_body;
    List.iter emit_call_gc !call_gc_sites;
    List.iter emit_call_read_barrier !read_barrier_call_sites;
    List.iter emit_call_bound_error !bound_error_sites;
    `{emit_label handle_overflow}:\n`;
    `	bl {emit_symbol "caml_call_realloc_stack"}\n`;
    `{emit_label after_overflow}:\n`;
    `	b {emit_label !tailrec_entry_point}\n`;
  end;

  assert (List.length !call_gc_sites = num_call_gc);
  assert (List.length !bound_error_sites = num_check_bound);
  cfi_endproc();
  `	.type	{emit_symbol fundecl.fun_name}, %function\n`;
  `	.size	{emit_symbol fundecl.fun_name}, .-{emit_symbol fundecl.fun_name}\n`;
  emit_literals()

(* Emission of data *)

let emit_item = function
  | Cglobal_symbol s -> `	.globl	{emit_symbol s}\n`;
  | Cdefine_symbol s ->
    if !Clflags.dlcode then begin
      (* GOT relocations against non-global symbols don't seem to work
         properly: GOT entries are not created for the symbols and the
         relocations evaluate to random other GOT entries.  For the moment
         force all symbols to be global. *)
      `	.globl	{emit_symbol s}\n`;
    end;
    `{emit_symbol s}:\n`
  | Cint8 n -> `	.byte	{emit_int n}\n`
  | Cint16 n -> `	.short	{emit_int n}\n`
  | Cint32 n -> `	.long	{emit_nativeint n}\n`
  | Cint n -> `	.quad	{emit_nativeint n}\n`
  | Csingle f -> emit_float32_directive ".long" (Int32.bits_of_float f)
  | Cdouble f -> emit_float64_directive ".quad" (Int64.bits_of_float f)
  | Csymbol_address s -> `	.quad	{emit_symbol s}\n`
  | Cstring s -> emit_string_directive "	.ascii  " s
  | Cskip n -> if n > 0 then `	.space	{emit_int n}\n`
  | Calign n -> `	.align	{emit_int(Misc.log2 n)}\n`

let data l =
  `	.data\n`;
  `	.align 3\n`;
  List.iter emit_item l

(* Beginning / end of an assembly file *)

let begin_assembly() =
  reset_debug_info();
  `	.file	\"\"\n`;  (* PR#7037 *)
  let lbl_begin = Compilenv.make_symbol (Some "data_begin") in
  `	.data\n`;
  `	.globl	{emit_symbol lbl_begin}\n`;
  `{emit_symbol lbl_begin}:\n`;
  let lbl_begin = Compilenv.make_symbol (Some "code_begin") in
  emit_named_text_section lbl_begin;
  `	.globl	{emit_symbol lbl_begin}\n`;
  `{emit_symbol lbl_begin}:\n`

let end_assembly () =
  let lbl_end = Compilenv.make_symbol (Some "code_end") in
  emit_named_text_section lbl_end;
  `	.globl	{emit_symbol lbl_end}\n`;
  `{emit_symbol lbl_end}:\n`;
  let lbl_end = Compilenv.make_symbol (Some "data_end") in
  `	.data\n`;
  `	.quad	0\n`;  (* PR#6329 *)
  `	.globl	{emit_symbol lbl_end}\n`;
  `{emit_symbol lbl_end}:\n`;
  `	.quad	0\n`;
  `	.align	3\n`;  (* #7887 *)
  let lbl = Compilenv.make_symbol (Some "frametable") in
  `	.globl	{emit_symbol lbl}\n`;
  `{emit_symbol lbl}:\n`;
  emit_frames
    { efa_code_label = (fun lbl ->
                       `	.type	{emit_label lbl}, %function\n`;
                       `	.quad	{emit_label lbl}\n`);
      efa_data_label = (fun lbl ->
                       `	.type	{emit_label lbl}, %object\n`;
                       `	.quad	{emit_label lbl}\n`);
      efa_16 = (fun n -> `	.short	{emit_int n}\n`);
      efa_32 = (fun n -> `	.long	{emit_int32 n}\n`);
      efa_word = (fun n -> `	.quad	{emit_int n}\n`);
      efa_align = (fun n -> `	.align	{emit_int(Misc.log2 n)}\n`);
      efa_label_rel = (fun lbl ofs ->
                           `	.long	{emit_label lbl} - . + {emit_int32 ofs}\n`);
      efa_def_label = (fun lbl -> `{emit_label lbl}:\n`);
      efa_string = (fun s -> emit_string_directive "	.asciz	" s) };
  `	.type	{emit_symbol lbl}, %object\n`;
  `	.size	{emit_symbol lbl}, .-{emit_symbol lbl}\n`;
  begin match Config.system with
  | "linux" ->
      (* Mark stack as non-executable *)
      `	.section	.note.GNU-stack,\"\",%progbits\n`
  | _ -> ()
  end<|MERGE_RESOLUTION|>--- conflicted
+++ resolved
@@ -135,17 +135,8 @@
 
 (* Record live pointers at call points *)
 
-<<<<<<< HEAD
-let record_frame_label ?label live raise_ dbg =
-  let lbl =
-    match label with
-    | None -> new_label()
-    | Some label -> label
-  in
-=======
-let record_frame_label live dbg =
+let record_frame_label live raise_ dbg =
   let lbl = new_label () in
->>>>>>> 86c8a98f
   let live_offset = ref [] in
   Reg.Set.iter
     (function
@@ -161,13 +152,8 @@
     ~live_offset:!live_offset ~raise_frame:raise_ dbg;
   lbl
 
-<<<<<<< HEAD
-let record_frame ?label live raise_ dbg =
-  let lbl = record_frame_label ?label live raise_ dbg in `{emit_label lbl}:`
-=======
-let record_frame live dbg =
-  let lbl = record_frame_label live dbg in `{emit_label lbl}:`
->>>>>>> 86c8a98f
+let record_frame live raise_ dbg =
+  let lbl = record_frame_label live raise_ dbg in `{emit_label lbl}:`
 
 (* Record calls to the GC -- we've moved them out of the way *)
 
@@ -197,11 +183,7 @@
 let bound_error_label dbg =
   if !Clflags.debug || !bound_error_sites = [] then begin
     let lbl_bound_error = new_label() in
-<<<<<<< HEAD
-    let lbl_frame = record_frame_label ?label Reg.Set.empty false dbg in
-=======
-    let lbl_frame = record_frame_label Reg.Set.empty (Dbg_other dbg) in
->>>>>>> 86c8a98f
+    let lbl_frame = record_frame_label Reg.Set.empty false dbg in
     bound_error_sites :=
       { bd_lbl = lbl_bound_error;
         bd_frame_lbl = lbl_frame } :: !bound_error_sites;
@@ -591,13 +573,8 @@
       | Cmm.Raise_notrace -> 5
       end
 
-<<<<<<< HEAD
-  let relax_allocation ~num_bytes ~label_after_call_gc =
-    Lop (Ispecific (Ifar_alloc { bytes = num_bytes; label_after_call_gc; }))
-=======
   let relax_allocation ~num_bytes ~dbginfo =
     Lop (Ispecific (Ifar_alloc { bytes = num_bytes; dbginfo }))
->>>>>>> 86c8a98f
 
   let relax_intop_checkbound () =
     Lop (Ispecific (Ifar_intop_checkbound))
@@ -613,15 +590,9 @@
 
 (* Output the assembly code for allocation. *)
 
-<<<<<<< HEAD
-let assembly_code_for_allocation ?label_after_call_gc i ~n ~far =
-  let lbl_frame =
-    record_frame_label ?label:label_after_call_gc i.live false i.dbg
-=======
 let assembly_code_for_allocation i ~n ~far ~dbginfo =
   let lbl_frame =
     record_frame_label i.live (Dbg_alloc dbginfo)
->>>>>>> 86c8a98f
   in
   if !fastcode_flag then begin
     let lbl_redo = new_label() in
@@ -733,37 +704,28 @@
         emit_load_symbol_addr i.res.(0) s
     | Lop(Icall_ind) ->
         `	blr	{emit_reg i.arg.(0)}\n`;
-<<<<<<< HEAD
-        `{record_frame i.live false i.dbg ~label:label_after}\n`
-    | Lop(Icall_imm { func; label_after; }) ->
-        `	bl	{emit_symbol func}\n`;
-        `{record_frame i.live false i.dbg ~label:label_after}\n`
-    | Lop(Itailcall_ind { label_after = _; }) ->
-=======
         `{record_frame i.live (Dbg_other i.dbg)}\n`
     | Lop(Icall_imm { func; }) ->
         `	bl	{emit_symbol func}\n`;
         `{record_frame i.live (Dbg_other i.dbg)}\n`
     | Lop(Itailcall_ind) ->
->>>>>>> 86c8a98f
         output_epilogue (fun () -> `	br	{emit_reg i.arg.(0)}\n`)
     | Lop(Itailcall_imm { func; }) ->
         if func = !function_name then
           `	b	{emit_label !tailrec_entry_point}\n`
         else
-<<<<<<< HEAD
           output_epilogue (fun () -> `	b	{emit_symbol s}\n`)
-    | Lop(Iextcall {func; alloc; stack_off; label_after}) ->
+    | Lop(Iextcall {func; alloc; stack_off}) ->
         if stack_off > 0 then begin
           `	mov {emit_reg reg_x19}, sp\n`;
           `	add {emit_reg reg_x20}, sp, #{emit_int (Misc.align stack_off 16)}\n`;
           emit_load_symbol_addr reg_x15 s;
           `	bl	{emit_symbol "caml_c_call_stack_args"}\n`;
-          `{record_frame i.live false i.dbg ~label:label_after}\n`;
+          `{record_frame i.live false i.dbg}\n`;
         end else if alloc then begin
           emit_load_symbol_addr reg_x15 s;
           `	bl	{emit_symbol "caml_c_call"}\n`;
-          `{record_frame i.live false i.dbg ~label:label_after}\n`;
+          `{record_frame i.live false i.dbg}\n`;
         end else begin
           `	mov {emit_reg reg_tmp1}, sp\n`;
           `{load_domain_field Domainstate.Domain_system_sp reg_tmp2}\n`;
@@ -775,15 +737,6 @@
           cfi_adjust_cfa_offset (-16);
           `	mov sp, {emit_reg reg_tmp1}\n`;
         end
-=======
-          output_epilogue (fun () -> `	b	{emit_symbol func}\n`)
-    | Lop(Iextcall { func; alloc = false; }) ->
-        `	bl	{emit_symbol func}\n`
-    | Lop(Iextcall { func; alloc = true; }) ->
-        emit_load_symbol_addr reg_x8 func;
-        `	bl	{emit_symbol "caml_c_call"}\n`;
-        `{record_frame i.live (Dbg_other i.dbg)}\n`
->>>>>>> 86c8a98f
     | Lop(Istackoffset n) ->
         assert (n mod 16 = 0);
         emit_stack_adjustment (-n);
@@ -839,17 +792,10 @@
         | Word_int | Word_val | Double | Double_u ->
             `	str	{emit_reg src}, {emit_addressing addr base}\n`
         end
-<<<<<<< HEAD
-    | Lop(Ialloc { bytes = n; label_after_call_gc; dbginfo }) ->
-        assembly_code_for_allocation i ~n ~far:false ?label_after_call_gc ~dbginfo
-    | Lop(Ispecific (Ifar_alloc { bytes = n; label_after_call_gc; dbginfo })) ->
-        assembly_code_for_allocation i ~n ~far:true ?label_after_call_gc ~dbginfo
-=======
     | Lop(Ialloc { bytes = n; dbginfo }) ->
         assembly_code_for_allocation i ~n ~far:false ~dbginfo
     | Lop(Ispecific (Ifar_alloc { bytes = n; dbginfo })) ->
         assembly_code_for_allocation i ~n ~far:true ~dbginfo
->>>>>>> 86c8a98f
     | Lop(Iintop_imm(Iadd, n)) ->
         emit_addimm i.res.(0) i.arg.(0) n
     | Lop(Iintop_imm(Isub, n)) ->
