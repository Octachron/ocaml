# 2 "asmcomp/amd64/emit.mlp"
(**************************************************************************)
(*                                                                        *)
(*                                 OCaml                                  *)
(*                                                                        *)
(*             Xavier Leroy, projet Cristal, INRIA Rocquencourt           *)
(*                                                                        *)
(*   Copyright 1996 Institut National de Recherche en Informatique et     *)
(*     en Automatique.                                                    *)
(*                                                                        *)
(*   All rights reserved.  This file is distributed under the terms of    *)
(*   the GNU Lesser General Public License version 2.1, with the          *)
(*   special exception on linking described in the file LICENSE.          *)
(*                                                                        *)
(**************************************************************************)

(* Emission of Intel x86_64 assembly code *)

open Cmm
open Arch
open Proc
open Reg
open Mach
open Linear
open Emitaux

open X86_ast
open X86_proc
open X86_dsl
module String = Misc.Stdlib.String

(* [Branch_relaxation] is not used in this file, but is required by
   emit.mlp files for certain other targets; the reference here ensures
   that when releases are being prepared the .depend files are correct
   for all targets. *)
[@@@ocaml.warning "-66"]
open! Branch_relaxation

let _label s = D.label ~typ:QWORD s

(* Override proc.ml *)

let int_reg_name =
  [| RAX; RBX; RDI; RSI; RDX; RCX; R8; R9;
     R12; R13; R10; R11; RBP; |]

let float_reg_name = Array.init 16 (fun i -> XMM i)

let register_name r =
  if r < 100 then Reg64 (int_reg_name.(r))
  else Regf (float_reg_name.(r - 100))

(* CFI directives *)

let cfi_startproc () =
  if Config.asm_cfi_supported then D.cfi_startproc ()

let cfi_endproc () =
  if Config.asm_cfi_supported then D.cfi_endproc ()

let cfi_adjust_cfa_offset n =
  if Config.asm_cfi_supported then D.cfi_adjust_cfa_offset n

let cfi_remember_state () =
  if Config.asm_cfi_supported then D.cfi_remember_state ()

let cfi_restore_state () =
  if Config.asm_cfi_supported then D.cfi_restore_state ()

let cfi_def_cfa_register reg =
  if Config.asm_cfi_supported then D.cfi_def_cfa_register reg

let emit_debug_info dbg =
  emit_debug_info_gen dbg D.file D.loc

let fp = Config.with_frame_pointers

(* Tradeoff between code size and code speed *)

let fastcode_flag = ref true

(* Layout of the stack frame *)
let stack_offset = ref 0

let stack_threshold_size = Config.stack_threshold * 8 (* bytes *)

let num_stack_slots = Array.make Proc.num_register_classes 0

let prologue_required = ref false

let frame_required = ref false

let frame_size () =                     (* includes return address *)
  if !frame_required then begin
    let sz =
      (!stack_offset + 8 * (num_stack_slots.(0) + num_stack_slots.(1)) + 8
       + (if fp then 8 else 0))
    in Misc.align sz 16
  end else
    !stack_offset + 8

let slot_offset loc cl =
  match loc with
  | Incoming n -> frame_size() + n
  | Local n ->
      if cl = 0
      then !stack_offset + n * 8
      else !stack_offset + (num_stack_slots.(0) + n) * 8
  | Outgoing n -> n

(* Symbols *)

let symbol_prefix = if system = S_macosx then "_" else ""

let emit_symbol s = string_of_symbol symbol_prefix s

(* Record symbols used and defined - at the end generate extern for those
   used but not defined *)

let symbols_defined = ref String.Set.empty
let symbols_used = ref String.Set.empty

let add_def_symbol s = symbols_defined := String.Set.add s !symbols_defined
let add_used_symbol s = symbols_used := String.Set.add s !symbols_used

let imp_table = Hashtbl.create 16

let reset_imp_table () = Hashtbl.clear imp_table

let get_imp_symbol s =
  match Hashtbl.find imp_table s with
  | exception Not_found ->
      let imps = "__caml_imp_" ^ s in
      Hashtbl.add imp_table s imps;
      imps
  | imps -> imps

let emit_imp_table () =
  let f s imps =
    _label (emit_symbol imps);
    D.qword (ConstLabel (emit_symbol s))
  in
  D.data();
  D.comment "relocation table start";
  D.align 8;
  Hashtbl.iter f imp_table;
  D.comment "relocation table end"

let mem__imp s =
  let imp_s = get_imp_symbol s in
  mem64_rip QWORD (emit_symbol imp_s)

let rel_plt s =
  if windows && !Clflags.dlcode then mem__imp s
  else
    sym (if use_plt then emit_symbol s ^ "@PLT" else emit_symbol s)

let emit_call s = I.call (rel_plt s)

let emit_jump s = I.jmp (rel_plt s)

let load_symbol_addr s arg =
  if !Clflags.dlcode then
    if windows then begin
      (* I.mov (mem__imp s) arg (\* mov __caml_imp_foo(%rip), ... *\) *)
      I.mov (sym (emit_symbol s)) arg (* movabsq $foo, ... *)
    end else I.mov (mem64_rip QWORD (emit_symbol s ^ "@GOTPCREL")) arg
  else if !Clflags.pic_code then
    I.lea (mem64_rip NONE (emit_symbol s)) arg
  else
    I.mov (sym (emit_symbol s)) arg

let domain_field f =
  mem64 QWORD (Domainstate.idx_of_field f * 8) R14

(* Output a label *)

let emit_label lbl =
  match system with
  | S_macosx | S_win64 -> "L" ^ Int.to_string lbl
  | _ -> ".L" ^ Int.to_string lbl

let label s = sym (emit_label s)

let def_label s = D.label (emit_label s)

let emit_Llabel fallthrough lbl =
  if not fallthrough && !fastcode_flag then D.align 4;
  def_label lbl

(* Output a pseudo-register *)

let reg = function
  | { loc = Reg.Reg r } -> register_name r
  | { loc = Stack s; typ = Float } as r ->
      let ofs = slot_offset s (register_class r) in
      mem64 REAL8 ofs RSP
  | { loc = Stack s } as r ->
      let ofs = slot_offset s (register_class r) in
      mem64 QWORD ofs RSP
  | { loc = Unknown } ->
      assert false

let reg64 = function
  | { loc = Reg.Reg r } -> int_reg_name.(r)
  | _ -> assert false


let res i n = reg i.res.(n)

let arg i n = reg i.arg.(n)

(* Output a reference to the lower 8, 16 or 32 bits of a register *)

let reg_low_8_name  = Array.map (fun r -> Reg8L r) int_reg_name
let reg_low_16_name = Array.map (fun r -> Reg16 r) int_reg_name
let reg_low_32_name = Array.map (fun r -> Reg32 r) int_reg_name

let emit_subreg tbl typ r =
  match r.loc with
  | Reg.Reg r when r < 13 -> tbl.(r)
  | Stack s -> mem64 typ (slot_offset s (register_class r)) RSP
  | _ -> assert false

let arg8 i n = emit_subreg reg_low_8_name BYTE i.arg.(n)
let arg16 i n = emit_subreg reg_low_16_name WORD i.arg.(n)
let arg32 i n = emit_subreg reg_low_32_name DWORD i.arg.(n)
let arg64 i n = reg64 i.arg.(n)

let res16 i n = emit_subreg reg_low_16_name WORD i.res.(n)
let res32 i n = emit_subreg reg_low_32_name DWORD i.res.(n)

(* Output an addressing mode *)

let addressing addr typ i n =
  match addr with
  | Ibased(s, ofs) ->
      add_used_symbol s;
      mem64_rip typ (emit_symbol s) ~ofs
  | Iindexed d ->
      mem64 typ d (arg64 i n)
  | Iindexed2 d ->
      mem64 typ ~base:(arg64 i n) d (arg64 i (n+1))
  | Iscaled(2, d) ->
      mem64 typ ~base:(arg64 i n) d (arg64 i n)
  | Iscaled(scale, d) ->
      mem64 typ ~scale d (arg64 i n)
  | Iindexed2scaled(scale, d) ->
      mem64 typ ~scale ~base:(arg64 i n) d (arg64 i (n+1))

(* Record live pointers at call points -- see Emitaux *)

let record_frame_label ?label live dbg =
  let lbl =
    match label with
    | None -> new_label()
    | Some label -> label
  in
  let live_offset = ref [] in
  Reg.Set.iter
    (function
      | {typ = Val; loc = Reg r} ->
          live_offset := ((r lsl 1) + 1) :: !live_offset
      | {typ = Val; loc = Stack s} as reg ->
          live_offset := slot_offset s (register_class reg) :: !live_offset
      | {typ = Addr} as r ->
          Misc.fatal_error ("bad GC root " ^ Reg.name r)
      | _ -> ()
    )
    live;
  record_frame_descr ~label:lbl ~frame_size:(frame_size())
    ~live_offset:!live_offset dbg;
  lbl

let record_frame ?label live dbg =
  let lbl = record_frame_label ?label live dbg in
  def_label lbl

(* Spacetime instrumentation *)

let spacetime_before_uninstrumented_call ~node_ptr ~index =
  (* At the moment, [node_ptr] is pointing at the node for the current
     OCaml function.  Get hold of the node itself and move the pointer
     forwards, saving it into the distinguished register.  This is used
     for instrumentation of function calls (e.g. caml_call_gc and bounds
     check failures) not inserted until this stage of the compiler
     pipeline. *)
  I.mov node_ptr (reg Proc.loc_spacetime_node_hole);
  assert (index >= 2);
  I.add (int (index * 8)) (reg Proc.loc_spacetime_node_hole)

(* Record calls to the GC -- we've moved them out of the way *)

type gc_call =
  { gc_lbl: label;                      (* Entry label *)
    gc_return_lbl: label;               (* Where to branch after GC *)
    gc_frame: label;                    (* Label of frame descriptor *)
    gc_spacetime : (X86_ast.arg * int) option;
    (* Spacetime node hole pointer and index *)
    is_poll : bool
  }

let call_gc_sites = ref ([] : gc_call list)

let emit_call_gc gc =
  def_label gc.gc_lbl;
  (* TODO KC:
  begin match gc.gc_spacetime with
  | None -> assert (not Config.spacetime)
  | Some (node_ptr, index) ->
    assert Config.spacetime;
    spacetime_before_uninstrumented_call ~node_ptr ~index
  end;
<<<<<<< HEAD
  *)
  if gc.is_poll then begin
    emit_call "caml_call_poll"
  end else begin
    match gc.gc_size with
    | 16 -> emit_call "caml_call_gc1"
    | 24 -> emit_call "caml_call_gc2"
    | 32 -> emit_call "caml_call_gc3"
    | n ->  I.add (int n) r15;
            emit_call "caml_call_gc"
  end;
=======
  emit_call "caml_call_gc";
>>>>>>> 62bae6fc
  def_label gc.gc_frame;
  I.jmp (label gc.gc_return_lbl)

(* Record calls to caml_ml_array_bound_error.
   In -g mode, or when using Spacetime profiling, we maintain one call to
   caml_ml_array_bound_error per bound check site.  Without -g, we can share
   a single call. *)

type bound_error_call =
  { bd_lbl: label;                      (* Entry label *)
    bd_frame: label;                    (* Label of frame descriptor *)
    bd_spacetime : (X86_ast.arg * int) option;
    (* As for [gc_call]. *)
  }

let bound_error_sites = ref ([] : bound_error_call list)
let bound_error_call = ref 0

let bound_error_label ?label dbg ~spacetime =
  if !Clflags.debug || Config.spacetime then begin
    let lbl_bound_error = new_label() in
    let lbl_frame = record_frame_label ?label Reg.Set.empty (Dbg_other dbg) in
    bound_error_sites :=
      { bd_lbl = lbl_bound_error; bd_frame = lbl_frame;
        bd_spacetime = spacetime; } :: !bound_error_sites;
   lbl_bound_error
 end else begin
   if !bound_error_call = 0 then bound_error_call := new_label();
   !bound_error_call
 end

let emit_call_bound_error bd =
  def_label bd.bd_lbl;
  begin match bd.bd_spacetime with
  | None -> ()
  | Some (node_ptr, index) ->
    spacetime_before_uninstrumented_call ~node_ptr ~index
  end;
  emit_call "caml_ml_array_bound_error";
  def_label bd.bd_frame

let emit_call_bound_errors () =
  List.iter emit_call_bound_error !bound_error_sites;
  if !bound_error_call > 0 then begin
    def_label !bound_error_call;
    emit_call "caml_ml_array_bound_error"
  end

(* Names for instructions *)

let instr_for_intop = function
  | Iadd -> I.add
  | Isub -> I.sub
  | Imul -> (fun arg1 arg2 -> I.imul arg1 (Some arg2))
  | Iand -> I.and_
  | Ior -> I.or_
  | Ixor -> I.xor
  | Ilsl -> I.sal
  | Ilsr -> I.shr
  | Iasr -> I.sar
  | _ -> assert false

let instr_for_floatop = function
  | Iaddf -> I.addsd
  | Isubf -> I.subsd
  | Imulf -> I.mulsd
  | Idivf -> I.divsd
  | _ -> assert false

let instr_for_floatarithmem = function
  | Ifloatadd -> I.addsd
  | Ifloatsub -> I.subsd
  | Ifloatmul -> I.mulsd
  | Ifloatdiv -> I.divsd

let cond = function
  | Isigned Ceq   -> E   | Isigned Cne   -> NE
  | Isigned Cle   -> LE  | Isigned Cgt   -> G
  | Isigned Clt   -> L   | Isigned Cge   -> GE
  | Iunsigned Ceq -> E   | Iunsigned Cne -> NE
  | Iunsigned Cle -> BE  | Iunsigned Cgt -> A
  | Iunsigned Clt -> B   | Iunsigned Cge -> AE

(* Output an = 0 or <> 0 test. *)

let output_test_zero arg =
  match arg.loc with
  | Reg.Reg _ -> I.test (reg arg) (reg arg)
  | _  -> I.cmp (int 0) (reg arg)

(* Output a floating-point compare and branch *)

let emit_float_test cmp i lbl =
  (* Effect of comisd on flags and conditional branches:
                     ZF PF CF  cond. branches taken
        unordered     1  1  1  je, jb, jbe, jp
        >             0  0  0  jne, jae, ja
        <             0  0  1  jne, jbe, jb
        =             1  0  0  je, jae, jbe.
     If FP traps are on (they are off by default),
     comisd traps on QNaN and SNaN but ucomisd traps on SNaN only.
  *)
  match cmp with
  | CFeq ->
      let next = new_label() in
      I.ucomisd (arg i 1) (arg i 0);
      I.jp (label next);          (* skip if unordered *)
      I.je lbl;                   (* branch taken if x=y *)
      def_label next
  | CFneq ->
      I.ucomisd (arg i 1) (arg i 0);
      I.jp lbl;                   (* branch taken if unordered *)
      I.jne lbl                   (* branch taken if x<y or x>y *)
  | CFlt ->
      I.comisd (arg i 0) (arg i 1);
      I.ja lbl                    (* branch taken if y>x i.e. x<y *)
  | CFnlt ->
      I.comisd (arg i 0) (arg i 1);
      I.jbe lbl                   (* taken if unordered or y<=x i.e. !(x<y) *)
  | CFle ->
      I.comisd (arg i 0) (arg i 1);(* swap compare *)
      I.jae lbl                    (* branch taken if y>=x i.e. x<=y *)
  | CFnle ->
      I.comisd (arg i 0) (arg i 1);(* swap compare *)
      I.jb lbl                     (* taken if unordered or y<x i.e. !(x<=y) *)
  | CFgt ->
      I.comisd (arg i 1) (arg i 0);
      I.ja lbl                     (* branch taken if x>y *)
  | CFngt ->
      I.comisd (arg i 1) (arg i 0);
      I.jbe lbl                    (* taken if unordered or x<=y i.e. !(x>y) *)
  | CFge ->
      I.comisd (arg i 1) (arg i 0);(* swap compare *)
      I.jae lbl                    (* branch taken if x>=y *)
  | CFnge ->
      I.comisd (arg i 1) (arg i 0);(* swap compare *)
      I.jb lbl                     (* taken if unordered or x<y i.e. !(x>=y) *)

(* Deallocate the stack frame before a return or tail call *)

let output_epilogue f =
  if !frame_required then begin
    let n = frame_size() - 8 - (if fp then 8 else 0) in
    if n <> 0
    then begin
      I.add (int n) rsp;
      cfi_adjust_cfa_offset (-n);
    end;
    if fp then I.pop rbp;
    f ();
    (* reset CFA back cause function body may continue *)
    if n <> 0
    then cfi_adjust_cfa_offset n
  end
  else
    f ()

(* Floating-point constants *)

let float_constants = ref ([] : (int64 * int) list)

let add_float_constant cst =
  try
    List.assoc cst !float_constants
  with Not_found ->
    let lbl = new_label() in
    float_constants := (cst, lbl) :: !float_constants;
    lbl

let emit_float_constant f lbl =
  _label (emit_label lbl);
  D.qword (Const f)

let emit_global_label s =
  let lbl = Compilenv.make_symbol (Some s) in
  add_def_symbol lbl;
  let lbl = emit_symbol lbl in
  D.global lbl;
  _label lbl

(* Output .text section directive, or named .text.caml.<name> if enabled and
   supported on the target system. *)

let emit_named_text_section func_name =
  if !Clflags.function_sections then
    begin match system with
    | S_macosx
    (* Names of section segments in macosx are restricted to 16 characters,
       but function names are often longer, especially anonymous functions. *)
    | S_win64 | S_mingw64 | S_cygwin
    (* Win systems provide named text sections, but configure on these
       systems does not support function sections. *)
      ->  assert false
    | _ -> D.section
             [ ".text.caml."^(emit_symbol func_name) ]
             (Some "ax")
             ["@progbits"]
    end
  else D.text ()

(* Output the assembly code for an instruction *)

(* Name of current function *)
let function_name = ref ""
(* Entry point for tail recursive calls *)
let tailrec_entry_point = ref 0

(* Emit an instruction *)
let emit_instr fallthrough i =
  emit_debug_info i.dbg;
  match i.desc with
  | Lend -> ()
  | Lprologue ->
    assert (!prologue_required);
    if fp then begin
      I.push rbp;
      cfi_adjust_cfa_offset 8;
      I.mov rsp rbp;
    end;
    if !frame_required then begin
      let n = frame_size() - 8 - (if fp then 8 else 0) in
      if n <> 0
      then begin
        I.sub (int n) rsp;
        cfi_adjust_cfa_offset n;
      end;
    end
  | Lop(Imove | Ispill | Ireload) ->
      let src = i.arg.(0) and dst = i.res.(0) in
      if src.loc <> dst.loc then
        begin match src.typ, src.loc, dst.loc with
        | Float, Reg.Reg _, Reg.Reg _ -> I.movapd (reg src) (reg dst)
        | Float, _, _ -> I.movsd (reg src) (reg dst)
        | _ -> I.mov (reg src) (reg dst)
        end
  | Lop(Iconst_int n) ->
      if n = 0n then begin
        match i.res.(0).loc with
        | Reg _ ->
          (* Clearing the bottom half also clears the top half (except for
             64-bit-only registers where the behaviour is as if the operands
             were 64 bit). *)
          I.xor (res32 i 0) (res32 i 0)
        | _ ->
          I.mov (int 0) (res i 0)
      end else if n > 0n && n <= 0xFFFF_FFFFn then begin
        match i.res.(0).loc with
        | Reg _ ->
          (* Similarly, setting only the bottom half clears the top half. *)
          I.mov (nat n) (res32 i 0)
        | _ ->
          I.mov (nat n) (res i 0)
      end else
        I.mov (nat n) (res i 0)
  | Lop(Iconst_float f) ->
      begin match f with
        | 0x0000_0000_0000_0000L ->       (* +0.0 *)
            I.xorpd (res i 0) (res i 0)
        | _ ->
            let lbl = add_float_constant f in
            I.movsd (mem64_rip NONE (emit_label lbl)) (res i 0)
      end
  | Lop(Iconst_symbol s) ->
      add_used_symbol s;
      load_symbol_addr s (res i 0)
  | Lop(Icall_ind { label_after; }) ->
<<<<<<< HEAD
      if Config.stats then begin
        I.inc (domain_field Domainstate.Domain_call_ind);
      end;
        I.call (arg i 0);
        record_frame i.live false i.dbg ~label:label_after
=======
      I.call (arg i 0);
      record_frame i.live (Dbg_other i.dbg) ~label:label_after
>>>>>>> 62bae6fc
  | Lop(Icall_imm { func; label_after; }) ->
      if Config.stats then begin
        I.inc (domain_field Domainstate.Domain_call_imm);
      end;
      add_used_symbol func;
      emit_call func;
<<<<<<< HEAD
      record_frame i.live false i.dbg ~label:label_after
  | Lop(Itailcall_ind { label_after = _; }) ->
      output_epilogue begin fun () ->
      if Config.stats then begin
        I.inc (domain_field Domainstate.Domain_tailcall_ind);
      end;
      I.jmp (arg i 0);
      (* TODO KC: Spacetime
      if Config.spacetime then begin
        record_frame Reg.Set.empty false i.dbg ~label:label_after
      end
      *)
=======
      record_frame i.live (Dbg_other i.dbg) ~label:label_after
  | Lop(Itailcall_ind { label_after; }) ->
      output_epilogue begin fun () ->
        I.jmp (arg i 0);
        if Config.spacetime then begin
          record_frame Reg.Set.empty (Dbg_other i.dbg) ~label:label_after
        end
>>>>>>> 62bae6fc
      end
  | Lop(Itailcall_imm { func; }) ->
      begin
        if func = !function_name then begin
          if Config.stats then begin
            I.inc (domain_field Domainstate.Domain_tailcall_imm);
          end;
          I.jmp (label !tailrec_entry_point)
        end else begin
          output_epilogue begin fun () ->
            if Config.stats then begin
              I.inc (domain_field Domainstate.Domain_tailcall_imm)
          end;
          add_used_symbol func;
          emit_jump func
        end
          end
        end;
        (* FIXME KC:
          if Config.spacetime then begin
          record_frame Reg.Set.empty false i.dbg ~label:label_after
        end
<<<<<<< HEAD
        *)
  | Lop(Iextcall {func; alloc; stack_ofs; label_after}) ->
=======
      end;
      if Config.spacetime then begin
        record_frame Reg.Set.empty (Dbg_other i.dbg) ~label:label_after
      end
  | Lop(Iextcall { func; alloc; label_after; }) ->
>>>>>>> 62bae6fc
      add_used_symbol func;
      if stack_ofs > 0 then begin
        I.lea (mem64 QWORD 0 RSP) r13;
        I.lea (mem64 QWORD stack_ofs RSP) r12;
        load_symbol_addr func rax;
        emit_call "caml_c_call_stack_args";
        record_frame i.live false i.dbg ~label:label_after;
        if Config.stats then begin
          I.inc (domain_field Domainstate.Domain_extcall_alloc_stackargs)
        end;
      end else if alloc then begin
        load_symbol_addr func rax;
        emit_call "caml_c_call";
<<<<<<< HEAD
        record_frame i.live false i.dbg ~label:label_after;
        if Config.stats then begin
          I.inc (domain_field Domainstate.Domain_extcall_alloc)
        end;
=======
        record_frame i.live (Dbg_other i.dbg) ~label:label_after;
        if system <> S_win64 then begin
          (* TODO: investigate why such a diff.
             This comes from:
            http://caml.inria.fr/cgi-bin/viewvc.cgi?view=revision&revision=12664

             If we do the same for Win64, we probably need to change
             amd64nt.asm accordingly.
          *)
          I.mov (domain_field Domainstate.Domain_young_ptr) r15
        end
>>>>>>> 62bae6fc
      end else begin
        I.mov rsp rbp;
        if Config.stats then begin
          I.inc (domain_field Domainstate.Domain_extcall_noalloc);
        end;
        cfi_remember_state ();
        cfi_def_cfa_register "rbp";
        (* NB: gdb has asserts on contiguous stacks that mean it
           will not unwind through this unless we were to tag this
           calling frame with cfi_signal_frame in it's definition. *)
        I.mov (domain_field Domainstate.Domain_c_stack) rsp;

        emit_call func;
<<<<<<< HEAD
        I.mov rbp rsp;
        cfi_restore_state ();
=======
        if Config.spacetime then begin
          record_frame Reg.Set.empty (Dbg_other i.dbg) ~label:label_after
        end
>>>>>>> 62bae6fc
      end
  | Lop(Istackoffset n) ->
      if n < 0
      then I.add (int (-n)) rsp
      else if n > 0
      then I.sub (int n) rsp;
      if n <> 0
      then cfi_adjust_cfa_offset n;
      stack_offset := !stack_offset + n
  | Lop(Iload(chunk, addr)) ->
      let dest = res i 0 in
      begin match chunk with
      | Word_int | Word_val ->
          I.mov (addressing addr QWORD i 0) dest
      | Byte_unsigned ->
          I.movzx (addressing addr BYTE i 0) dest
      | Byte_signed ->
          I.movsx (addressing addr BYTE i 0) dest
      | Sixteen_unsigned ->
          I.movzx (addressing addr WORD i 0) dest
      | Sixteen_signed ->
          I.movsx (addressing addr WORD i 0) dest;
      | Thirtytwo_unsigned ->
          I.mov (addressing addr DWORD i 0) (res32 i 0)
      | Thirtytwo_signed ->
          I.movsxd (addressing addr DWORD i 0) dest
      | Single ->
          I.cvtss2sd (addressing addr REAL4 i 0) dest
      | Double | Double_u ->
          I.movsd (addressing addr REAL8 i 0) dest
      end
  | Lop(Istore(chunk, addr, is_assignment)) ->
      if Config.stats && is_assignment then begin
        I.inc (domain_field Domainstate.Domain_immutable_stores);
      end;
      begin match chunk with
      | Word_int | Word_val ->
          I.mov (arg i 0) (addressing addr QWORD i 1)
      | Byte_unsigned | Byte_signed ->
          I.mov (arg8 i 0) (addressing addr BYTE i 1)
      | Sixteen_unsigned | Sixteen_signed ->
          I.mov (arg16 i 0) (addressing addr WORD i 1)
      | Thirtytwo_signed | Thirtytwo_unsigned ->
          I.mov (arg32 i 0) (addressing addr DWORD i 1)
      | Single ->
          I.cvtsd2ss (arg i 0) xmm15;
          I.movss xmm15 (addressing addr REAL4 i 1)
      | Double | Double_u ->
          I.movsd (arg i 0) (addressing addr REAL8 i 1)
      end
<<<<<<< HEAD
  | Lop(Ialloc { bytes = n; label_after_call_gc; spacetime_index; }) ->
      (* TODO Spacetime *)
=======
  | Lop(Ialloc { bytes = n; label_after_call_gc; spacetime_index; dbginfo }) ->
      assert (n <= (Config.max_young_wosize + 1) * Arch.size_addr);
>>>>>>> 62bae6fc
      if !fastcode_flag then begin
        I.sub (int n) r15;
        if Config.stats then begin
          I.inc (domain_field Domainstate.Domain_allocations);
        end;
        I.cmp (domain_field Domainstate.Domain_young_limit) r15;
        let lbl_call_gc = new_label() in
        let lbl_frame =
          record_frame_label ?label:label_after_call_gc i.live (Dbg_alloc dbginfo)
        in
        I.jb (label lbl_call_gc);
        let lbl_after_alloc = new_label() in
        def_label lbl_after_alloc;
        I.lea (mem64 NONE 8 R15) (res i 0);
        let gc_spacetime =
          if not Config.spacetime then None
          else Some (arg i 0, spacetime_index)
        in
        call_gc_sites :=
          { gc_lbl = lbl_call_gc;
            gc_return_lbl = lbl_after_alloc;
            gc_frame = lbl_frame;
            gc_spacetime;
            is_poll = false } :: !call_gc_sites
      end else begin
        if Config.stats then begin
          I.inc (domain_field Domainstate.Domain_allocations);
        end;
        if Config.spacetime then begin
          (* spacetime_before_uninstrumented_call ~node_ptr:(arg i 0)
            ~index:spacetime_index; *)
          ()
        end;
        begin match n with
        | 16 -> emit_call "caml_alloc1"
        | 24 -> emit_call "caml_alloc2"
        | 32 -> emit_call "caml_alloc3"
        | _  ->
          I.mov (int n) rax;
          emit_call "caml_allocN"
        end;
        let label =
          record_frame_label ?label:label_after_call_gc i.live
            (Dbg_alloc dbginfo)
        in
        def_label label;
        I.lea (mem64 NONE 8 R15) (res i 0)
      end
  | Lop(Iintop(Icomp cmp)) ->
      I.cmp (arg i 1) (arg i 0);
      I.set (cond cmp) al;
      I.movzx al (res i 0)
  | Lop(Iintop_imm(Icomp cmp, n)) ->
      I.cmp (int n) (arg i 0);
      I.set (cond cmp) al;
      I.movzx al (res i 0)
  | Lop(Iintop (Icheckbound { label_after_error; spacetime_index; } )) ->
      let spacetime =
        if not Config.spacetime then None
        else Some (arg i 2, spacetime_index)
      in
      let lbl = bound_error_label ?label:label_after_error i.dbg ~spacetime in
      I.cmp (arg i 1) (arg i 0);
      I.jbe (label lbl)
  | Lop(Iintop_imm(Icheckbound { label_after_error; spacetime_index; }, n)) ->
      let spacetime =
        if not Config.spacetime then None
        else Some (arg i 1, spacetime_index)
      in
      let lbl = bound_error_label ?label:label_after_error i.dbg ~spacetime in
      I.cmp (int n) (arg i 0);
      I.jbe (label lbl)
  | Lop(Iintop(Idiv | Imod)) ->
      I.cqo ();
      I.idiv (arg i 1)
  | Lop(Iintop(Ilsl | Ilsr | Iasr as op)) ->
      (* We have i.arg.(0) = i.res.(0) and i.arg.(1) = %rcx *)
      instr_for_intop op cl (res i 0)
  | Lop(Iintop Imulh) ->
      I.imul (arg i 1) None
  | Lop(Iintop op) ->
      (* We have i.arg.(0) = i.res.(0) *)
      instr_for_intop op (arg i 1) (res i 0)
  | Lop(Iintop_imm(Iadd, n)) when i.arg.(0).loc <> i.res.(0).loc ->
      I.lea (mem64 NONE n (arg64 i 0)) (res i 0)
  | Lop(Iintop_imm(Iadd, 1) | Iintop_imm(Isub, -1)) ->
      I.inc (res i 0)
  | Lop(Iintop_imm(Iadd, -1) | Iintop_imm(Isub, 1)) ->
      I.dec (res i 0)
  | Lop(Iintop_imm(op, n)) ->
      (* We have i.arg.(0) = i.res.(0) *)
      instr_for_intop op (int n) (res i 0)
  | Lop(Inegf) ->
      I.xorpd (mem64_rip OWORD (emit_symbol "caml_negf_mask")) (res i 0)
  | Lop(Iabsf) ->
      I.andpd (mem64_rip OWORD (emit_symbol "caml_absf_mask")) (res i 0)
  | Lop(Iaddf | Isubf | Imulf | Idivf as floatop) ->
      instr_for_floatop floatop (arg i 1) (res i 0)
  | Lop(Ifloatofint) ->
      I.cvtsi2sd  (arg i 0)  (res i 0)
  | Lop(Iintoffloat) ->
      I.cvttsd2si (arg i 0) (res i 0)
  | Lop(Ispecific(Ilea addr)) ->
      I.lea (addressing addr NONE i 0) (res i 0)
  | Lop(Ispecific(Istore_int(n, addr, _))) ->
      I.mov (nat n) (addressing addr QWORD i 0)
  | Lop(Ispecific(Ioffset_loc(n, addr))) ->
      I.add (int n) (addressing addr QWORD i 0)
  | Lop(Ispecific(Ifloatarithmem(op, addr))) ->
      instr_for_floatarithmem op (addressing addr REAL8 i 1) (res i 0)
  | Lop(Ispecific(Ibswap 16)) ->
      I.xchg ah al;
      I.movzx (res16 i 0) (res i 0)
  | Lop(Ispecific(Ibswap 32)) ->
      I.bswap (res32 i 0);
      I.movsxd (res32 i 0) (res i 0)
  | Lop(Ispecific(Ibswap 64)) ->
      I.bswap (res i 0)
  | Lop(Ispecific(Ibswap _)) ->
      assert false
  | Lop(Ispecific Isqrtf) ->
      if arg i 0 <> res i 0 then
        I.xorpd (res i 0) (res i 0); (* avoid partial register stall *)
      I.sqrtsd (arg i 0) (res i 0)
  | Lop(Ispecific(Ifloatsqrtf addr)) ->
      I.xorpd (res i 0) (res i 0); (* avoid partial register stall *)
      I.sqrtsd (addressing addr REAL8 i 0) (res i 0)
  | Lop(Ispecific(Isextend32)) ->
      I.movsxd (arg32 i 0) (res i 0)
  | Lop(Ispecific(Izextend32)) ->
      I.mov (arg32 i 0) (res32 i 0)
  | Lop (Iname_for_debugger _) -> ()
  | Lop (Inop) -> I.nop ()
  | Lop (Ipoll) ->
      I.cmp (domain_field Domainstate.Domain_young_limit) r15;
      let gc_call_label = new_label () in
      let label_after_gc = new_label () in
      let lbl_frame =
        record_frame_label ?label:None i.live false Debuginfo.none
      in
      I.jb (label gc_call_label);
      call_gc_sites :=
        { gc_size = 0;
          gc_lbl = gc_call_label;
          gc_return_lbl = label_after_gc;
          gc_frame = lbl_frame;
          gc_spacetime = None ;
          is_poll = true } :: !call_gc_sites;
      def_label label_after_gc;
      ()
  | Lreloadretaddr ->
      ()
  | Lreturn ->
      output_epilogue begin fun () ->
        I.ret ()
      end
  | Llabel lbl ->
      emit_Llabel fallthrough lbl
  | Lbranch lbl ->
      I.jmp (label lbl)
  | Lcondbranch(tst, lbl) ->
      let lbl = label lbl in
      begin match tst with
      | Itruetest ->
          output_test_zero i.arg.(0);
          I.jne lbl
      | Ifalsetest ->
          output_test_zero i.arg.(0);
          I.je lbl
      | Iinttest cmp ->
          I.cmp (arg i 1) (arg i 0);
          I.j (cond cmp) lbl
      | Iinttest_imm((Isigned Ceq | Isigned Cne |
                      Iunsigned Ceq | Iunsigned Cne) as cmp, 0) ->
          output_test_zero i.arg.(0);
          I.j (cond cmp) lbl
      | Iinttest_imm(cmp, n) ->
          I.cmp (int n) (arg i 0);
          I.j (cond cmp) lbl
      | Ifloattest cmp ->
          emit_float_test cmp i lbl
      | Ioddtest ->
          I.test (int 1) (arg8 i 0);
          I.jne lbl
      | Ieventest ->
          I.test (int 1) (arg8 i 0);
          I.je lbl
      end
  | Lcondbranch3(lbl0, lbl1, lbl2) ->
      I.cmp (int 1) (arg i 0);
      begin match lbl0 with
      | None -> ()
      | Some lbl -> I.jb (label lbl)
      end;
      begin match lbl1 with
      | None -> ()
      | Some lbl -> I.je (label lbl)
      end;
      begin match lbl2 with
      | None -> ()
      | Some lbl -> I.ja (label lbl)
      end
  | Lswitch jumptbl ->
      let lbl = emit_label (new_label()) in
      (* rax and rdx are clobbered by the Lswitch,
         meaning that no variable that is live across the Lswitch
         is assigned to rax or rdx.  However, the argument to Lswitch
         can still be assigned to one of these two registers, so
         we must be careful not to clobber it before use. *)
      let (tmp1, tmp2) =
        if i.arg.(0).loc = Reg 0 (* rax *)
        then (phys_reg 4 (*rdx*), phys_reg 0 (*rax*))
        else (phys_reg 0 (*rax*), phys_reg 4 (*rdx*)) in
      I.lea (mem64_rip NONE lbl) (reg tmp1);
      I.movsxd (mem64 DWORD 0 (arg64 i 0) ~scale:4 ~base:(reg64 tmp1))
               (reg tmp2);
      I.add (reg tmp2) (reg tmp1);
      I.jmp (reg tmp1);

      begin match system with
      | S_mingw64 | S_cygwin -> D.section [".rdata"] (Some "dr") []
      | S_macosx | S_win64 -> () (* with LLVM/OS X and MASM, use the text segment *)
      | _ -> D.section [".rodata"] None []
      end;
      D.align 4;
      _label lbl;
      for i = 0 to Array.length jumptbl - 1 do
        D.long (ConstSub (ConstLabel(emit_label jumptbl.(i)),
                         ConstLabel lbl))
      done;
      emit_named_text_section !function_name
  | Lentertrap ->
      ()
  | Ladjust_trap_depth { delta_traps; } ->
      (* each trap occupies 16 bytes on the stack *)
      let delta = 16 * delta_traps in
      cfi_adjust_cfa_offset delta;
      stack_offset := !stack_offset + delta
  | Lpushtrap { lbl_handler; } ->
      let load_label_addr s arg =
        if !Clflags.pic_code then
          I.lea (mem64_rip NONE (emit_label s)) arg
        else
          I.mov (sym (emit_label s)) arg
      in
      load_label_addr lbl_handler r11;
      cfi_adjust_cfa_offset 8;
      I.push r11;
      cfi_adjust_cfa_offset 8;
      I.push (domain_field Domainstate.Domain_exn_handler);
      I.mov rsp (domain_field Domainstate.Domain_exn_handler);
      stack_offset := !stack_offset + 16
  | Lpoptrap ->
      I.pop (domain_field Domainstate.Domain_exn_handler);
      cfi_adjust_cfa_offset (-8);
      I.add (int 8) rsp;
      cfi_adjust_cfa_offset (-8);
      stack_offset := !stack_offset - 16
  | Lraise k ->
      (* No Spacetime instrumentation is required for [caml_raise_exn] and
         [caml_reraise_exn].  The only function called that might affect the
         trie is [caml_stash_backtrace], and it does not. *)
      begin match k with
      | Lambda.Raise_regular ->
          emit_call "caml_raise_exn";
          record_frame Reg.Set.empty (Dbg_raise i.dbg)
      | Lambda.Raise_reraise ->
<<<<<<< HEAD
          emit_call "caml_reraise_exn";
          record_frame Reg.Set.empty true i.dbg
=======
          emit_call "caml_raise_exn";
          record_frame Reg.Set.empty (Dbg_raise i.dbg)
>>>>>>> 62bae6fc
      | Lambda.Raise_notrace ->
          I.mov (domain_field Domainstate.Domain_exn_handler) rsp;
          I.pop (domain_field Domainstate.Domain_exn_handler);
          I.pop r11;
          I.jmp r11
      end

let rec emit_all fallthrough i =
  match i.desc with
  | Lend -> ()
  | _ ->
      emit_instr fallthrough i;
      emit_all (Linear.has_fallthrough i.desc) i.next


let all_functions = ref []


type preproc_fun_result =
  {max_stack_size : int;
   contains_nontail_calls : bool;
   contains_external_calls : bool}

let preproc_fun fun_body _fun_name =
  let rec proc_instr r a i =
    if i.desc = Lend then r else
        let upd_size r delta =
          {r with max_stack_size = max r.max_stack_size (a+delta)}
        in
        let (r',a') = match i.desc with
          | Lop (Istackoffset n) -> (upd_size r n, a+n)
          | Lpushtrap _ -> (upd_size r 16, a+16)
          | Lpoptrap -> (r, a-16)
          | Lop (Iextcall _ | Ialloc _ | Ipoll | Iintop (Icheckbound _)
                 | Iintop_imm (Icheckbound _, _)) ->
              ({r with contains_external_calls = true;
                       (* +24 bytes for caml_context *)
                       max_stack_size = max r.max_stack_size (a+24)}, a)
          | Lop (Icall_ind _ | Icall_imm _ ) ->
              ({r with contains_nontail_calls = true}, a)
          | _ -> (r, a)
        in
        proc_instr r' a' i.next
  in
  let fs = frame_size () in
  let r =
    {max_stack_size = fs;
     contains_nontail_calls = false;
     contains_external_calls = false}
  in
  proc_instr r fs fun_body

let emit_block_header_for_closure () =
  let not_markable = Nativeint.shift_left (Nativeint.of_int 3) 8 in
  let header =
    Nativeint.logor not_markable (Nativeint.of_int Obj.abstract_tag)
  in
  let open D in
  qword (const_nat Nativeint.zero);
  qword (const_nat header)

(* Emission of a function declaration *)

let fundecl fundecl =
  function_name := fundecl.fun_name;
  fastcode_flag := fundecl.fun_fast;
  tailrec_entry_point := fundecl.fun_tailrec_entry_point_label;
  stack_offset := 0;
  call_gc_sites := [];
  bound_error_sites := [];
  bound_error_call := 0;
  for i = 0 to Proc.num_register_classes - 1 do
    num_stack_slots.(i) <- fundecl.fun_num_stack_slots.(i);
  done;
  prologue_required := fundecl.fun_prologue_required;
  frame_required := fundecl.fun_frame_required;
  all_functions := fundecl :: !all_functions;
  emit_named_text_section !function_name;
  D.align 16;
  add_def_symbol fundecl.fun_name;
  emit_block_header_for_closure ();
  if system = S_macosx
  && not !Clflags.output_c_object
  && is_generic_function fundecl.fun_name
  then (* PR#4690 *)
    D.private_extern (emit_symbol fundecl.fun_name)
  else
    D.global (emit_symbol fundecl.fun_name);
  D.label (emit_symbol fundecl.fun_name);
  emit_debug_info fundecl.fun_dbg;
  cfi_startproc ();
  if !Clflags.runtime_variant = "d" then
    emit_call "caml_assert_stack_invariants";
  let { max_stack_size; contains_nontail_calls; contains_external_calls = _ } =
    preproc_fun fundecl.fun_body fundecl.fun_name in
  let handle_overflow = ref None in
  if contains_nontail_calls || max_stack_size >= stack_threshold_size then begin
    let (overflow,ret) = new_label(), new_label() in
    let threshold_offset = Domainstate.stack_ctx_words * 8 + stack_threshold_size in
    I.lea (mem64 NONE (-(max_stack_size + threshold_offset)) RSP) r10;
    if Config.stats then begin
      I.inc (domain_field Domainstate.Domain_stackoverflow_checks);
    end;
    I.cmp (domain_field Domainstate.Domain_current_stack) r10;
    I.jb (label overflow);
    def_label ret;
    handle_overflow := Some (overflow, ret)
  end;
  emit_all true fundecl.fun_body;
  List.iter emit_call_gc !call_gc_sites;
  emit_call_bound_errors ();
  (match !handle_overflow with None -> () | Some (overflow,ret) -> begin
    def_label overflow;
    (* Pass the desired stack size on the stack, since all of the
       argument-passing registers may be in use.
       Also serves to align the stack properly before the call *)
    I.push (int (Config.stack_threshold + max_stack_size / 8)); (* measured in words *)
    emit_call "caml_call_realloc_stack";
    I.pop r10; (* ignored *)
    I.jmp (label ret)
   end);
  if !frame_required then begin
    let n = frame_size() - 8 - (if fp then 8 else 0) in
    if n <> 0
    then begin
      cfi_adjust_cfa_offset (-n);
    end;
  end;
  cfi_endproc ();
  begin match system with
  | S_gnu | S_linux ->
      D.type_ (emit_symbol fundecl.fun_name) "@function";
      D.size (emit_symbol fundecl.fun_name)
        (ConstSub (
            ConstThis,
            ConstLabel (emit_symbol fundecl.fun_name)))
  | _ -> ()
  end

(* Emission of data *)

let emit_item = function
  | Cglobal_symbol s -> D.global (emit_symbol s)
  | Cdefine_symbol s -> add_def_symbol s; _label (emit_symbol s)
  | Cint8 n -> D.byte (const n)
  | Cint16 n -> D.word (const n)
  | Cint32 n -> D.long (const_nat n)
  | Cint n -> D.qword (const_nat n)
  | Csingle f -> D.long  (Const (Int64.of_int32 (Int32.bits_of_float f)))
  | Cdouble f -> D.qword (Const (Int64.bits_of_float f))
  | Csymbol_address s -> add_used_symbol s; D.qword (ConstLabel (emit_symbol s))
  | Cstring s -> D.bytes s
  | Cskip n -> if n > 0 then D.space n
  | Calign n -> D.align n

let data l =
  D.data ();
  D.align 8;
  List.iter emit_item l

(* Beginning / end of an assembly file *)

let begin_assembly() =
  X86_proc.reset_asm_code ();
  reset_debug_info();                   (* PR#5603 *)
  reset_imp_table();
  float_constants := [];
  all_functions := [];
  if system = S_win64 then begin
    D.extrn "caml_call_gc" NEAR;
    D.extrn "caml_c_call" NEAR;
    D.extrn "caml_allocN" NEAR;
    D.extrn "caml_alloc1" NEAR;
    D.extrn "caml_alloc2" NEAR;
    D.extrn "caml_alloc3" NEAR;
    D.extrn "caml_ml_array_bound_error" NEAR;
    D.extrn "caml_raise_exn" NEAR;
  end;


  if !Clflags.dlcode || Arch.win64 then begin
    (* from amd64.S; could emit these constants on demand *)
    begin match system with
    | S_macosx -> D.section ["__TEXT";"__literal16"] None ["16byte_literals"]
    | S_mingw64 | S_cygwin -> D.section [".rdata"] (Some "dr") []
    | S_win64 -> D.data ()
    | _ -> D.section [".rodata.cst8"] (Some "a") ["@progbits"]
    end;
    D.align 16;
    _label (emit_symbol "caml_negf_mask");
    D.qword (Const 0x8000000000000000L);
    D.qword (Const 0L);
    D.align 16;
    _label (emit_symbol "caml_absf_mask");
    D.qword (Const 0x7FFFFFFFFFFFFFFFL);
    D.qword (Const 0xFFFFFFFFFFFFFFFFL);
  end;

  D.data ();
  emit_global_label "data_begin";

  emit_named_text_section (Compilenv.make_symbol (Some "code_begin"));
  emit_global_label "code_begin";
  if system = S_macosx then I.nop (); (* PR#4690 *)
  ()

let emit_spacetime_shapes () =
  D.data ();
  D.align 8;
  emit_global_label "spacetime_shapes";
  List.iter (fun fundecl ->
      (* CR-someday mshinwell: some of this should be platform independent *)
      begin match fundecl.fun_spacetime_shape with
      | None -> ()
      | Some shape ->
        let funsym = emit_symbol fundecl.fun_name in
        D.comment ("Shape for " ^ funsym ^ ":");
        D.qword (ConstLabel funsym);
        List.iter (fun (part_of_shape, label) ->
            let tag =
              match part_of_shape with
              | Direct_call_point _ -> 1
              | Indirect_call_point -> 2
              | Allocation_point -> 3
            in
            D.qword (Const (Int64.of_int tag));
            D.qword (ConstLabel (emit_label label));
            begin match part_of_shape with
            | Direct_call_point { callee; } ->
              D.qword (ConstLabel (emit_symbol callee))
            | Indirect_call_point -> ()
            | Allocation_point -> ()
            end)
          shape;
          D.qword (Const 0L)
      end)
    !all_functions;
  D.qword (Const 0L);
  D.comment "End of Spacetime shapes."

let end_assembly() =
  if !float_constants <> [] then begin
    begin match system with
    | S_macosx -> D.section ["__TEXT";"__literal8"] None ["8byte_literals"]
    | S_mingw64 | S_cygwin -> D.section [".rdata"] (Some "dr") []
    | S_win64 -> D.data ()
    | _ -> D.section [".rodata.cst8"] (Some "a") ["@progbits"]
    end;
    List.iter (fun (cst,lbl) -> emit_float_constant cst lbl) !float_constants
  end;

  emit_named_text_section (Compilenv.make_symbol (Some "code_end"));
  if system = S_macosx then I.nop ();
  (* suppress "ld warning: atom sorting error" *)

  emit_global_label "code_end";

  emit_imp_table();

  D.data ();
  D.qword (const 0);  (* PR#6329 *)
  emit_global_label "data_end";
  D.qword (const 0);

  D.align 8;                            (* PR#7591 *)
  emit_global_label "frametable";

  let setcnt = ref 0 in
  emit_frames
    { efa_code_label = (fun l -> D.qword (ConstLabel (emit_label l)));
      efa_data_label = (fun l -> D.qword (ConstLabel (emit_label l)));
      efa_8 = (fun n -> D.byte (const n));
      efa_16 = (fun n -> D.word (const n));
      efa_32 = (fun n -> D.long (const_32 n));
      efa_word = (fun n -> D.qword (const n));
      efa_align = D.align;
      efa_label_rel =
        (fun lbl ofs ->
           let c =
             ConstAdd (
               ConstSub(ConstLabel(emit_label lbl), ConstThis),
               const_32 ofs
             ) in
           if system = S_macosx then begin
             incr setcnt;
             let s = Printf.sprintf "L$set$%d" !setcnt in
             D.setvar (s, c);
             D.long (ConstLabel s)
           end else
             D.long c
        );
      efa_def_label = (fun l -> _label (emit_label l));
      efa_string = (fun s -> D.bytes (s ^ "\000"))
    };

  if system = S_linux then begin
    let frametable = Compilenv.make_symbol (Some "frametable") in
    D.size frametable (ConstSub (ConstThis, ConstLabel frametable))
  end;

  if Config.spacetime then begin
    emit_spacetime_shapes ()
	end;

  if system = S_linux then
    (* Mark stack as non-executable, PR#4564 *)
    D.section [".note.GNU-stack"] (Some "") [ "%progbits" ];

  if system = S_win64 then begin
    D.comment "External functions";
    String.Set.iter
      (fun s ->
         if not (String.Set.mem s !symbols_defined) then
           D.extrn (emit_symbol s) NEAR)
      !symbols_used;
    symbols_used := String.Set.empty;
    symbols_defined := String.Set.empty;
  end;

  let asm =
    if !Emitaux.create_asm_file then
      Some
        (
         (if X86_proc.masm then X86_masm.generate_asm
          else X86_gas.generate_asm) !Emitaux.output_channel
        )
    else
      None
  in
  X86_proc.generate_code asm<|MERGE_RESOLUTION|>--- conflicted
+++ resolved
@@ -292,7 +292,8 @@
 (* Record calls to the GC -- we've moved them out of the way *)
 
 type gc_call =
-  { gc_lbl: label;                      (* Entry label *)
+  { gc_size: int;                       (* Allocation size, in bytes *)
+    gc_lbl: label;                      (* Entry label *)
     gc_return_lbl: label;               (* Where to branch after GC *)
     gc_frame: label;                    (* Label of frame descriptor *)
     gc_spacetime : (X86_ast.arg * int) option;
@@ -311,7 +312,6 @@
     assert Config.spacetime;
     spacetime_before_uninstrumented_call ~node_ptr ~index
   end;
-<<<<<<< HEAD
   *)
   if gc.is_poll then begin
     emit_call "caml_call_poll"
@@ -323,9 +323,6 @@
     | n ->  I.add (int n) r15;
             emit_call "caml_call_gc"
   end;
-=======
-  emit_call "caml_call_gc";
->>>>>>> 62bae6fc
   def_label gc.gc_frame;
   I.jmp (label gc.gc_return_lbl)
 
@@ -592,24 +589,18 @@
       add_used_symbol s;
       load_symbol_addr s (res i 0)
   | Lop(Icall_ind { label_after; }) ->
-<<<<<<< HEAD
       if Config.stats then begin
         I.inc (domain_field Domainstate.Domain_call_ind);
       end;
-        I.call (arg i 0);
-        record_frame i.live false i.dbg ~label:label_after
-=======
       I.call (arg i 0);
       record_frame i.live (Dbg_other i.dbg) ~label:label_after
->>>>>>> 62bae6fc
   | Lop(Icall_imm { func; label_after; }) ->
       if Config.stats then begin
         I.inc (domain_field Domainstate.Domain_call_imm);
       end;
       add_used_symbol func;
       emit_call func;
-<<<<<<< HEAD
-      record_frame i.live false i.dbg ~label:label_after
+      record_frame i.live (Dbg_other i.dbg) ~label:label_after
   | Lop(Itailcall_ind { label_after = _; }) ->
       output_epilogue begin fun () ->
       if Config.stats then begin
@@ -618,18 +609,9 @@
       I.jmp (arg i 0);
       (* TODO KC: Spacetime
       if Config.spacetime then begin
-        record_frame Reg.Set.empty false i.dbg ~label:label_after
+        record_frame Reg.Set.empty (Dbg_other i.dbg) ~label:label_after
       end
       *)
-=======
-      record_frame i.live (Dbg_other i.dbg) ~label:label_after
-  | Lop(Itailcall_ind { label_after; }) ->
-      output_epilogue begin fun () ->
-        I.jmp (arg i 0);
-        if Config.spacetime then begin
-          record_frame Reg.Set.empty (Dbg_other i.dbg) ~label:label_after
-        end
->>>>>>> 62bae6fc
       end
   | Lop(Itailcall_imm { func; }) ->
       begin
@@ -650,49 +632,27 @@
         end;
         (* FIXME KC:
           if Config.spacetime then begin
-          record_frame Reg.Set.empty false i.dbg ~label:label_after
+          record_frame Reg.Set.empty (Dbg_other i.dbg) ~label:label_after
         end
-<<<<<<< HEAD
         *)
   | Lop(Iextcall {func; alloc; stack_ofs; label_after}) ->
-=======
-      end;
-      if Config.spacetime then begin
-        record_frame Reg.Set.empty (Dbg_other i.dbg) ~label:label_after
-      end
-  | Lop(Iextcall { func; alloc; label_after; }) ->
->>>>>>> 62bae6fc
       add_used_symbol func;
       if stack_ofs > 0 then begin
         I.lea (mem64 QWORD 0 RSP) r13;
         I.lea (mem64 QWORD stack_ofs RSP) r12;
         load_symbol_addr func rax;
         emit_call "caml_c_call_stack_args";
-        record_frame i.live false i.dbg ~label:label_after;
+        record_frame i.live (Dbg_other i.dbg) ~label:label_after;
         if Config.stats then begin
           I.inc (domain_field Domainstate.Domain_extcall_alloc_stackargs)
         end;
       end else if alloc then begin
         load_symbol_addr func rax;
         emit_call "caml_c_call";
-<<<<<<< HEAD
-        record_frame i.live false i.dbg ~label:label_after;
+        record_frame i.live (Dbg_other i.dbg) ~label:label_after;
         if Config.stats then begin
           I.inc (domain_field Domainstate.Domain_extcall_alloc)
         end;
-=======
-        record_frame i.live (Dbg_other i.dbg) ~label:label_after;
-        if system <> S_win64 then begin
-          (* TODO: investigate why such a diff.
-             This comes from:
-            http://caml.inria.fr/cgi-bin/viewvc.cgi?view=revision&revision=12664
-
-             If we do the same for Win64, we probably need to change
-             amd64nt.asm accordingly.
-          *)
-          I.mov (domain_field Domainstate.Domain_young_ptr) r15
-        end
->>>>>>> 62bae6fc
       end else begin
         I.mov rsp rbp;
         if Config.stats then begin
@@ -706,14 +666,8 @@
         I.mov (domain_field Domainstate.Domain_c_stack) rsp;
 
         emit_call func;
-<<<<<<< HEAD
         I.mov rbp rsp;
         cfi_restore_state ();
-=======
-        if Config.spacetime then begin
-          record_frame Reg.Set.empty (Dbg_other i.dbg) ~label:label_after
-        end
->>>>>>> 62bae6fc
       end
   | Lop(Istackoffset n) ->
       if n < 0
@@ -764,34 +718,34 @@
       | Double | Double_u ->
           I.movsd (arg i 0) (addressing addr REAL8 i 1)
       end
-<<<<<<< HEAD
   | Lop(Ialloc { bytes = n; label_after_call_gc; spacetime_index; }) ->
       (* TODO Spacetime *)
-=======
-  | Lop(Ialloc { bytes = n; label_after_call_gc; spacetime_index; dbginfo }) ->
-      assert (n <= (Config.max_young_wosize + 1) * Arch.size_addr);
->>>>>>> 62bae6fc
       if !fastcode_flag then begin
+        let lbl_redo = new_label() in
+        def_label lbl_redo;
         I.sub (int n) r15;
         if Config.stats then begin
           I.inc (domain_field Domainstate.Domain_allocations);
         end;
         I.cmp (domain_field Domainstate.Domain_young_limit) r15;
         let lbl_call_gc = new_label() in
+        let dbg =
+          if not Config.spacetime then Debuginfo.none
+          else i.dbg
+        in
         let lbl_frame =
-          record_frame_label ?label:label_after_call_gc i.live (Dbg_alloc dbginfo)
+          record_frame_label ?label:label_after_call_gc i.live (Dbg_other dbg)
         in
         I.jb (label lbl_call_gc);
-        let lbl_after_alloc = new_label() in
-        def_label lbl_after_alloc;
         I.lea (mem64 NONE 8 R15) (res i 0);
         let gc_spacetime =
           if not Config.spacetime then None
           else Some (arg i 0, spacetime_index)
         in
         call_gc_sites :=
-          { gc_lbl = lbl_call_gc;
-            gc_return_lbl = lbl_after_alloc;
+          { gc_size = n;
+            gc_lbl = lbl_call_gc;
+            gc_return_lbl = lbl_redo;
             gc_frame = lbl_frame;
             gc_spacetime;
             is_poll = false } :: !call_gc_sites
@@ -813,8 +767,7 @@
           emit_call "caml_allocN"
         end;
         let label =
-          record_frame_label ?label:label_after_call_gc i.live
-            (Dbg_alloc dbginfo)
+          record_frame_label ?label:label_after_call_gc i.live (Dbg_other i.dbg)
         in
         def_label label;
         I.lea (mem64 NONE 8 R15) (res i 0)
@@ -909,7 +862,7 @@
       let gc_call_label = new_label () in
       let label_after_gc = new_label () in
       let lbl_frame =
-        record_frame_label ?label:None i.live false Debuginfo.none
+        record_frame_label ?label:None i.live (Dbg_other i.dbg)
       in
       I.jb (label gc_call_label);
       call_gc_sites :=
@@ -1038,13 +991,8 @@
           emit_call "caml_raise_exn";
           record_frame Reg.Set.empty (Dbg_raise i.dbg)
       | Lambda.Raise_reraise ->
-<<<<<<< HEAD
           emit_call "caml_reraise_exn";
-          record_frame Reg.Set.empty true i.dbg
-=======
-          emit_call "caml_raise_exn";
           record_frame Reg.Set.empty (Dbg_raise i.dbg)
->>>>>>> 62bae6fc
       | Lambda.Raise_notrace ->
           I.mov (domain_field Domainstate.Domain_exn_handler) rsp;
           I.pop (domain_field Domainstate.Domain_exn_handler);
@@ -1215,6 +1163,9 @@
   all_functions := [];
   if system = S_win64 then begin
     D.extrn "caml_call_gc" NEAR;
+    D.extrn "caml_call_gc1" NEAR;
+    D.extrn "caml_call_gc2" NEAR;
+    D.extrn "caml_call_gc3" NEAR;
     D.extrn "caml_c_call" NEAR;
     D.extrn "caml_allocN" NEAR;
     D.extrn "caml_alloc1" NEAR;
