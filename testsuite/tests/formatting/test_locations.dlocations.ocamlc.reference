[
  structure_item (test_locations.ml[42,1324+0]..[44,1362+34])
    Pstr_value Rec
    [
      <def>
        pattern (test_locations.ml[42,1324+8]..[42,1324+11])
          Ppat_var "fib" (test_locations.ml[42,1324+8]..[42,1324+11])
        expression (test_locations.ml[42,1324+14]..[44,1362+34])
          Pexp_function
          [
            <case>
              pattern (test_locations.ml[43,1347+4]..[43,1347+9])
                Ppat_or
                pattern (test_locations.ml[43,1347+4]..[43,1347+5])
                  Ppat_constant PConst_int (0,None)
                pattern (test_locations.ml[43,1347+8]..[43,1347+9])
                  Ppat_constant PConst_int (1,None)
              expression (test_locations.ml[43,1347+13]..[43,1347+14])
                Pexp_constant PConst_int (1,None)
            <case>
              pattern (test_locations.ml[44,1362+4]..[44,1362+5])
                Ppat_var "n" (test_locations.ml[44,1362+4]..[44,1362+5])
              expression (test_locations.ml[44,1362+9]..[44,1362+34])
                Pexp_apply
                expression (test_locations.ml[44,1362+21]..[44,1362+22])
                  Pexp_ident "+" (test_locations.ml[44,1362+21]..[44,1362+22])
                [
                  <arg>
                  Nolabel
                    expression (test_locations.ml[44,1362+9]..[44,1362+20])
                      Pexp_apply
                      expression (test_locations.ml[44,1362+9]..[44,1362+12])
                        Pexp_ident "fib" (test_locations.ml[44,1362+9]..[44,1362+12])
                      [
                        <arg>
                        Nolabel
                          expression (test_locations.ml[44,1362+13]..[44,1362+20])
                            Pexp_apply
                            expression (test_locations.ml[44,1362+16]..[44,1362+17])
                              Pexp_ident "-" (test_locations.ml[44,1362+16]..[44,1362+17])
                            [
                              <arg>
                              Nolabel
                                expression (test_locations.ml[44,1362+14]..[44,1362+15])
                                  Pexp_ident "n" (test_locations.ml[44,1362+14]..[44,1362+15])
                              <arg>
                              Nolabel
                                expression (test_locations.ml[44,1362+18]..[44,1362+19])
                                  Pexp_constant PConst_int (1,None)
                            ]
                      ]
                  <arg>
                  Nolabel
                    expression (test_locations.ml[44,1362+23]..[44,1362+34])
                      Pexp_apply
                      expression (test_locations.ml[44,1362+23]..[44,1362+26])
                        Pexp_ident "fib" (test_locations.ml[44,1362+23]..[44,1362+26])
                      [
                        <arg>
                        Nolabel
                          expression (test_locations.ml[44,1362+27]..[44,1362+34])
                            Pexp_apply
                            expression (test_locations.ml[44,1362+30]..[44,1362+31])
                              Pexp_ident "-" (test_locations.ml[44,1362+30]..[44,1362+31])
                            [
                              <arg>
                              Nolabel
                                expression (test_locations.ml[44,1362+28]..[44,1362+29])
                                  Pexp_ident "n" (test_locations.ml[44,1362+28]..[44,1362+29])
                              <arg>
                              Nolabel
                                expression (test_locations.ml[44,1362+32]..[44,1362+33])
                                  Pexp_constant PConst_int (2,None)
                            ]
                      ]
                ]
          ]
    ]
]

let rec fib = function | 0|1 -> 1 | n -> (fib (n - 1)) + (fib (n - 2))
[
  structure_item (test_locations.ml[42,1324+0]..test_locations.ml[44,1362+34])
    Tstr_value Rec
    [
      <def>
<<<<<<< HEAD
        pattern (test_locations.ml[42,1260+8]..test_locations.ml[42,1260+11])
          Tpat_var "fib/82"
        expression (test_locations.ml[42,1260+14]..test_locations.ml[44,1298+34])
=======
        pattern (test_locations.ml[42,1324+8]..test_locations.ml[42,1324+11])
          Tpat_var "fib"
        expression (test_locations.ml[42,1324+14]..test_locations.ml[44,1362+34])
>>>>>>> c20fc10a
          Texp_function
          Nolabel
          [
            <case>
              pattern (test_locations.ml[43,1347+4]..test_locations.ml[43,1347+9])
                Tpat_or
                pattern (test_locations.ml[43,1347+4]..test_locations.ml[43,1347+5])
                  Tpat_constant Const_int 0
                pattern (test_locations.ml[43,1347+8]..test_locations.ml[43,1347+9])
                  Tpat_constant Const_int 1
              expression (test_locations.ml[43,1347+13]..test_locations.ml[43,1347+14])
                Texp_constant Const_int 1
            <case>
<<<<<<< HEAD
              pattern (test_locations.ml[44,1298+4]..test_locations.ml[44,1298+5])
                Tpat_var "n/83"
              expression (test_locations.ml[44,1298+9]..test_locations.ml[44,1298+34])
=======
              pattern (test_locations.ml[44,1362+4]..test_locations.ml[44,1362+5])
                Tpat_var "n"
              expression (test_locations.ml[44,1362+9]..test_locations.ml[44,1362+34])
>>>>>>> c20fc10a
                Texp_apply
                expression (test_locations.ml[44,1362+21]..test_locations.ml[44,1362+22])
                  Texp_ident "Stdlib!.+"
                [
                  <arg>
                    Nolabel
                    expression (test_locations.ml[44,1362+9]..test_locations.ml[44,1362+20])
                      Texp_apply
<<<<<<< HEAD
                      expression (test_locations.ml[44,1298+9]..test_locations.ml[44,1298+12])
                        Texp_ident "fib/82"
=======
                      expression (test_locations.ml[44,1362+9]..test_locations.ml[44,1362+12])
                        Texp_ident "fib"
>>>>>>> c20fc10a
                      [
                        <arg>
                          Nolabel
                          expression (test_locations.ml[44,1362+13]..test_locations.ml[44,1362+20])
                            Texp_apply
                            expression (test_locations.ml[44,1362+16]..test_locations.ml[44,1362+17])
                              Texp_ident "Stdlib!.-"
                            [
                              <arg>
                                Nolabel
<<<<<<< HEAD
                                expression (test_locations.ml[44,1298+14]..test_locations.ml[44,1298+15])
                                  Texp_ident "n/83"
=======
                                expression (test_locations.ml[44,1362+14]..test_locations.ml[44,1362+15])
                                  Texp_ident "n"
>>>>>>> c20fc10a
                              <arg>
                                Nolabel
                                expression (test_locations.ml[44,1362+18]..test_locations.ml[44,1362+19])
                                  Texp_constant Const_int 1
                            ]
                      ]
                  <arg>
                    Nolabel
                    expression (test_locations.ml[44,1362+23]..test_locations.ml[44,1362+34])
                      Texp_apply
<<<<<<< HEAD
                      expression (test_locations.ml[44,1298+23]..test_locations.ml[44,1298+26])
                        Texp_ident "fib/82"
=======
                      expression (test_locations.ml[44,1362+23]..test_locations.ml[44,1362+26])
                        Texp_ident "fib"
>>>>>>> c20fc10a
                      [
                        <arg>
                          Nolabel
                          expression (test_locations.ml[44,1362+27]..test_locations.ml[44,1362+34])
                            Texp_apply
                            expression (test_locations.ml[44,1362+30]..test_locations.ml[44,1362+31])
                              Texp_ident "Stdlib!.-"
                            [
                              <arg>
                                Nolabel
<<<<<<< HEAD
                                expression (test_locations.ml[44,1298+28]..test_locations.ml[44,1298+29])
                                  Texp_ident "n/83"
=======
                                expression (test_locations.ml[44,1362+28]..test_locations.ml[44,1362+29])
                                  Texp_ident "n"
>>>>>>> c20fc10a
                              <arg>
                                Nolabel
                                expression (test_locations.ml[44,1362+32]..test_locations.ml[44,1362+33])
                                  Texp_constant Const_int 2
                            ]
                      ]
                ]
          ]
    ]
]

(setglobal Test_locations!
  (letrec
<<<<<<< HEAD
    (fib/82
       (function n/83[int] : int
         (funct-body Test_locations.fib test_locations.ml(42):1274-1332
           (if (isout 1 n/83)
             (before Test_locations.fib test_locations.ml(44):1307-1332
               (+
                 (after Test_locations.fib test_locations.ml(44):1307-1318
                   (apply fib/82 (- n/83 1)))
                 (after Test_locations.fib test_locations.ml(44):1321-1332
                   (apply fib/82 (- n/83 2)))))
             (before Test_locations.fib test_locations.ml(43):1296-1297 1)))))
    (pseudo <unknown location> (makeblock 0 fib/82))))
=======
    (fib
       (function n[int] : int
         (funct-body Test_locations.fib test_locations.ml(42):1338-1396
           (if (isout 1 n)
             (before Test_locations.fib test_locations.ml(44):1371-1396
               (+
                 (after Test_locations.fib test_locations.ml(44):1371-1382
                   (apply fib (- n 1)))
                 (after Test_locations.fib test_locations.ml(44):1385-1396
                   (apply fib (- n 2)))))
             (before Test_locations.fib test_locations.ml(43):1360-1361 1)))))
    (pseudo <unknown location> (makeblock 0 fib))))
>>>>>>> c20fc10a
<|MERGE_RESOLUTION|>--- conflicted
+++ resolved
@@ -84,15 +84,9 @@
     Tstr_value Rec
     [
       <def>
-<<<<<<< HEAD
-        pattern (test_locations.ml[42,1260+8]..test_locations.ml[42,1260+11])
-          Tpat_var "fib/82"
-        expression (test_locations.ml[42,1260+14]..test_locations.ml[44,1298+34])
-=======
         pattern (test_locations.ml[42,1324+8]..test_locations.ml[42,1324+11])
           Tpat_var "fib"
         expression (test_locations.ml[42,1324+14]..test_locations.ml[44,1362+34])
->>>>>>> c20fc10a
           Texp_function
           Nolabel
           [
@@ -106,15 +100,9 @@
               expression (test_locations.ml[43,1347+13]..test_locations.ml[43,1347+14])
                 Texp_constant Const_int 1
             <case>
-<<<<<<< HEAD
-              pattern (test_locations.ml[44,1298+4]..test_locations.ml[44,1298+5])
-                Tpat_var "n/83"
-              expression (test_locations.ml[44,1298+9]..test_locations.ml[44,1298+34])
-=======
               pattern (test_locations.ml[44,1362+4]..test_locations.ml[44,1362+5])
                 Tpat_var "n"
               expression (test_locations.ml[44,1362+9]..test_locations.ml[44,1362+34])
->>>>>>> c20fc10a
                 Texp_apply
                 expression (test_locations.ml[44,1362+21]..test_locations.ml[44,1362+22])
                   Texp_ident "Stdlib!.+"
@@ -123,13 +111,8 @@
                     Nolabel
                     expression (test_locations.ml[44,1362+9]..test_locations.ml[44,1362+20])
                       Texp_apply
-<<<<<<< HEAD
-                      expression (test_locations.ml[44,1298+9]..test_locations.ml[44,1298+12])
-                        Texp_ident "fib/82"
-=======
                       expression (test_locations.ml[44,1362+9]..test_locations.ml[44,1362+12])
                         Texp_ident "fib"
->>>>>>> c20fc10a
                       [
                         <arg>
                           Nolabel
@@ -140,13 +123,8 @@
                             [
                               <arg>
                                 Nolabel
-<<<<<<< HEAD
-                                expression (test_locations.ml[44,1298+14]..test_locations.ml[44,1298+15])
-                                  Texp_ident "n/83"
-=======
                                 expression (test_locations.ml[44,1362+14]..test_locations.ml[44,1362+15])
                                   Texp_ident "n"
->>>>>>> c20fc10a
                               <arg>
                                 Nolabel
                                 expression (test_locations.ml[44,1362+18]..test_locations.ml[44,1362+19])
@@ -157,13 +135,8 @@
                     Nolabel
                     expression (test_locations.ml[44,1362+23]..test_locations.ml[44,1362+34])
                       Texp_apply
-<<<<<<< HEAD
-                      expression (test_locations.ml[44,1298+23]..test_locations.ml[44,1298+26])
-                        Texp_ident "fib/82"
-=======
                       expression (test_locations.ml[44,1362+23]..test_locations.ml[44,1362+26])
                         Texp_ident "fib"
->>>>>>> c20fc10a
                       [
                         <arg>
                           Nolabel
@@ -174,13 +147,8 @@
                             [
                               <arg>
                                 Nolabel
-<<<<<<< HEAD
-                                expression (test_locations.ml[44,1298+28]..test_locations.ml[44,1298+29])
-                                  Texp_ident "n/83"
-=======
                                 expression (test_locations.ml[44,1362+28]..test_locations.ml[44,1362+29])
                                   Texp_ident "n"
->>>>>>> c20fc10a
                               <arg>
                                 Nolabel
                                 expression (test_locations.ml[44,1362+32]..test_locations.ml[44,1362+33])
@@ -194,20 +162,6 @@
 
 (setglobal Test_locations!
   (letrec
-<<<<<<< HEAD
-    (fib/82
-       (function n/83[int] : int
-         (funct-body Test_locations.fib test_locations.ml(42):1274-1332
-           (if (isout 1 n/83)
-             (before Test_locations.fib test_locations.ml(44):1307-1332
-               (+
-                 (after Test_locations.fib test_locations.ml(44):1307-1318
-                   (apply fib/82 (- n/83 1)))
-                 (after Test_locations.fib test_locations.ml(44):1321-1332
-                   (apply fib/82 (- n/83 2)))))
-             (before Test_locations.fib test_locations.ml(43):1296-1297 1)))))
-    (pseudo <unknown location> (makeblock 0 fib/82))))
-=======
     (fib
        (function n[int] : int
          (funct-body Test_locations.fib test_locations.ml(42):1338-1396
@@ -219,5 +173,4 @@
                  (after Test_locations.fib test_locations.ml(44):1385-1396
                    (apply fib (- n 2)))))
              (before Test_locations.fib test_locations.ml(43):1360-1361 1)))))
-    (pseudo <unknown location> (makeblock 0 fib))))
->>>>>>> c20fc10a
+    (pseudo <unknown location> (makeblock 0 fib))))