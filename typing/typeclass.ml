--- conflicted
+++ resolved
@@ -45,11 +45,8 @@
   | Final_self_clash of (type_expr * type_expr) list
   | Mutability_mismatch of string * mutable_flag
   | No_overriding of string * string
-<<<<<<< HEAD
+  | Duplicate of string * string
   | Extension of string
-=======
-  | Duplicate of string * string
->>>>>>> 7334bb02
 
 exception Error of Location.t * Env.t * error
 
@@ -94,25 +91,16 @@
       List.iter gen params;
       generalize_class_type gen cty
   | Cty_signature {cty_self = sty; cty_vars = vars; cty_inher = inher} ->
-<<<<<<< HEAD
-      Ctype.generalize sty;
-      Vars.iter (fun _ (_, _, ty) -> Ctype.generalize ty) vars;
-      List.iter (fun (_,tl) -> List.iter Ctype.generalize tl) inher
-  | Cty_arrow (_, ty, cty) ->
-      Ctype.generalize ty;
-      generalize_class_type cty
-=======
       gen sty;
       Vars.iter (fun _ (_, _, ty) -> gen ty) vars;
       List.iter (fun (_,tl) -> List.iter gen tl) inher
-  | Cty_fun (_, ty, cty) ->
+  | Cty_arrow (_, ty, cty) ->
       gen ty;
       generalize_class_type gen cty
 
 let generalize_class_type vars =
   let gen = if vars then Ctype.generalize else Ctype.generalize_structure in
   generalize_class_type gen
->>>>>>> 7334bb02
 
 (* Return the virtual methods of a class type *)
 let virtual_methods sign =
@@ -578,22 +566,14 @@
           val_env met_env par_env loc
       in
       (val_env, met_env', par_env,
-<<<<<<< HEAD
-       lazy (mkcf (Tcf_val (lab, mut, id, Tcfk_virtual cty, met_env == met_env')))
+       lazy (mkcf (Tcf_val (lab, mut, id, Tcfk_virtual cty,
+                            met_env == met_env')))
              :: fields,
-             concr_meths, warn_vals, inher)
+             concr_meths, warn_vals, inher, local_meths, local_vals)
 
   | Pcf_val (lab, mut, Cfk_concrete (ovf, sexp)) ->
-=======
-       lazy (mkcf (Tcf_val (lab.txt, lab, mut, id, Tcfk_virtual cty,
-                            met_env' == met_env)) loc)
-       :: fields,
-       concr_meths, warn_vals, inher, local_meths, local_vals)
-
-  | Pcf_val (lab, mut, ovf, sexp) ->
       if Concr.mem lab.txt local_vals then
         raise(Error(loc, val_env, Duplicate ("instance variable", lab.txt)));
->>>>>>> 7334bb02
       if Concr.mem lab.txt warn_vals then begin
         if ovf = Fresh then
           Location.prerr_warning lab.loc
@@ -630,18 +610,14 @@
        ::fields,
         concr_meths, warn_vals, inher, local_meths, local_vals)
 
-<<<<<<< HEAD
   | Pcf_method (lab, priv, Cfk_concrete (ovf, expr))  ->
       let expr =
         match expr.pexp_desc with
         | Pexp_poly _ -> expr
         | _ -> Ast_helper.Exp.poly ~loc:expr.pexp_loc expr None
       in
-=======
-  | Pcf_meth (lab, priv, ovf, expr)  ->
       if Concr.mem lab.txt local_meths then
         raise(Error(loc, val_env, Duplicate ("method", lab.txt)));
->>>>>>> 7334bb02
       if Concr.mem lab.txt concr_meths then begin
         if ovf = Fresh then
           Location.prerr_warning loc (Warnings.Method_override [lab.txt])
@@ -698,13 +674,8 @@
   | Pcf_constraint (sty, sty') ->
       let (cty, cty') = type_constraint val_env sty sty' loc in
       (val_env, met_env, par_env,
-<<<<<<< HEAD
         lazy (mkcf (Tcf_constraint (cty, cty'))) :: fields,
-        concr_meths, warn_vals, inher)
-=======
-        lazy (mkcf (Tcf_constr (cty, cty')) loc) :: fields,
         concr_meths, warn_vals, inher, local_meths, local_vals)
->>>>>>> 7334bb02
 
   | Pcf_initializer expr ->
       let expr = make_method self_loc cl_num expr in
@@ -1002,16 +973,10 @@
           true
         end
       in
-<<<<<<< HEAD
-      let rec type_args args omitted ty_fun sargs more_sargs =
-        match ty_fun with
-        | Cty_arrow (l, ty, ty_fun) when sargs <> [] || more_sargs <> [] ->
-=======
       let rec type_args args omitted ty_fun ty_fun0 sargs more_sargs =
         match ty_fun, ty_fun0 with
-        | Cty_fun (l, ty, ty_fun), Cty_fun (_, ty0, ty_fun0)
+        | Cty_arrow (l, ty, ty_fun), Cty_arrow (_, ty0, ty_fun0)
           when sargs <> [] || more_sargs <> [] ->
->>>>>>> 7334bb02
             let name = Btype.label_name l
             and optional =
               if Btype.is_optional l then Optional else Required in
@@ -1071,13 +1036,8 @@
             | [] ->
                 (List.rev args,
                  List.fold_left
-<<<<<<< HEAD
                    (fun ty_fun (l,ty) -> Cty_arrow(l,ty,ty_fun))
-                   ty_fun omitted)
-=======
-                   (fun ty_fun (l,ty) -> Cty_fun(l,ty,ty_fun))
                    ty_fun0 omitted)
->>>>>>> 7334bb02
       in
       let (args, cty) =
         let (_, ty_fun0) = Ctype.instance_class [] cl.cl_type in
@@ -1812,14 +1772,11 @@
         "instance variable"
   | No_overriding (kind, name) ->
       fprintf ppf "@[The %s `%s'@ has no previous definition@]" kind name
-<<<<<<< HEAD
-  | Extension s ->
-      fprintf ppf "Uninterpreted extension '%s'." s
-=======
   | Duplicate (kind, name) ->
       fprintf ppf "@[The %s `%s'@ has multiple definitions in this object@]"
                     kind name
->>>>>>> 7334bb02
+  | Extension s ->
+      fprintf ppf "Uninterpreted extension '%s'." s
 
 let report_error env ppf err =
   Printtyp.wrap_printing_env env (fun () -> report_error env ppf err)