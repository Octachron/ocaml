--- conflicted
+++ resolved
@@ -684,15 +684,8 @@
       module M = struct type t let _ = (x : t list ref) end
     (without this constraint, the type system would actually be unsound.)
 *)
-let get_path_scope env p =
-  try
-    match (Env.find_type p env).type_newtype_level with
-      | None -> Path.binding_time p
-      | Some (x, _) -> x
-  with
-    | Not_found ->
-      (* no newtypes in predef *)
-      Path.binding_time p
+let get_path_scope p =
+  Path.binding_time p
 
 let rec normalize_package_path env p =
   let t =
@@ -752,7 +745,7 @@
     | None -> ()
     end;
     match ty.desc with
-      Tconstr(p, _tl, _abbrev) when level < get_path_scope env p ->
+      Tconstr(p, _tl, _abbrev) when level < get_path_scope p ->
         (* Try first to replace an abbreviation by its expansion. *)
         begin try
           link_type ty (!forward_try_expand_once env ty);
@@ -774,13 +767,13 @@
         log_type ty; ty.desc <- Tpackage (p', nl, tl);
         update_level env level expand ty
     | Tobject(_, ({contents=Some(p, _tl)} as nm))
-      when level < get_path_scope env p ->
+      when level < get_path_scope p ->
         set_name nm None;
         update_level env level expand ty
     | Tvariant row ->
         let row = row_repr row in
         begin match row.row_name with
-        | Some (p, _tl) when level < get_path_scope env p ->
+        | Some (p, _tl) when level < get_path_scope p ->
             log_type ty;
             ty.desc <- Tvariant {row with row_name = None}
         | _ -> ()
@@ -1031,7 +1024,7 @@
                 match more.desc with
                   Tsubst ty -> ty
                 | Tconstr _ | Tnil ->
-                    save_desc more more.desc;
+                    if keep then save_desc more more.desc;
                     copy more
                 | Tvar _ | Tunivar _ ->
                     save_desc more more.desc;
@@ -1133,7 +1126,7 @@
   if index = 0 && s <> "" && s.[String.length s - 1] <> '$' then s else
   Printf.sprintf "%s%d" s index
 
-let new_declaration newtype manifest =
+let new_declaration expansion_scope manifest =
   {
     type_params = [];
     type_arity = 0;
@@ -1141,7 +1134,8 @@
     type_private = Public;
     type_manifest = manifest;
     type_variance = [];
-    type_newtype_level = newtype;
+    type_is_newtype = true;
+    type_expansion_scope = expansion_scope;
     type_loc = Location.none;
     type_attributes = [];
     type_immediate = false;
@@ -1155,19 +1149,10 @@
 let instance_constructor ?in_pattern cstr =
   begin match in_pattern with
   | None -> ()
-  | Some (env, newtype_lev) ->
+  | Some (env, expansion_scope) ->
       let process existential =
-<<<<<<< HEAD
-        let decl = new_declaration (Some (newtype_lev, newtype_lev)) None in
-        let name =
-          match repr existential with
-            {desc = Tvar (Some name)} -> "$" ^ cstr.cstr_name ^ "_'" ^ name
-          | _ -> "$" ^ cstr.cstr_name
-        in
-=======
         let decl = new_declaration (Some expansion_scope) None in
         let name = existential_name cstr existential in
->>>>>>> e37b5c07
         let path = Path.Pident (Ident.create (get_new_abstract_name name)) in
         let new_env = Env.add_local_type path decl !env in
         env := new_env;
@@ -1955,26 +1940,19 @@
       information is indeed lost, but it probably does not worth it.
 *)
 
-let newtype_level = ref None
-
-let get_newtype_level () =
-  match !newtype_level with
-  | None -> assert false
-  | Some x -> x
-
 (* a local constraint can be added only if the rhs
    of the constraint does not contain any Tvars.
    They need to be removed using this function *)
 let reify env t =
-  let newtype_level = get_newtype_level () in
   let create_fresh_constr lev name =
-    let decl = new_declaration (Some (newtype_level, newtype_level)) None in
     let name = match name with Some s -> "$'"^s | _ -> "$" in
     let path = Path.Pident (Ident.create (get_new_abstract_name name)) in
+    let binding_time = Ident.current_time () in
+    let decl = new_declaration (Some binding_time) None in
     let new_env = Env.add_local_type path decl !env in
     let t = newty2 lev (Tconstr (path,[],ref Mnil))  in
     env := new_env;
-    t
+    t, binding_time
   in
   let visited = ref TypeSet.empty in
   let rec iterator ty =
@@ -1983,9 +1961,9 @@
       visited := TypeSet.add ty !visited;
       match ty.desc with
         Tvar o ->
-          let t = create_fresh_constr ty.level o in
+          let t, binding_time = create_fresh_constr ty.level o in
           link_type ty t;
-          if ty.level < newtype_level then
+          if ty.level < binding_time then
             raise (Unify [t, newvar2 ty.level])
       | Tvariant r ->
           let r = row_repr r in
@@ -1994,11 +1972,11 @@
             let m = r.row_more in
             match m.desc with
               Tvar o ->
-                let t = create_fresh_constr m.level o in
+                let t, binding_time = create_fresh_constr m.level o in
                 let row =
                   {r with row_fields=[]; row_fixed=true; row_more = t} in
                 link_type m (newty2 m.level (Tvariant row));
-                if m.level < newtype_level then
+                if m.level < binding_time then
                   raise (Unify [t, newvar2 m.level])
             | _ -> assert false
           end;
@@ -2014,14 +1992,14 @@
 let is_newtype env p =
   try
     let decl = Env.find_type p env in
-    decl.type_newtype_level <> None &&
+    decl.type_expansion_scope <> None &&
     decl.type_kind = Type_abstract &&
     decl.type_private = Public
   with Not_found -> false
 
 let non_aliasable p decl =
   (* in_pervasives p ||  (subsumed by in_current_module) *)
-  in_current_module p && decl.type_newtype_level = None
+  in_current_module p && not decl.type_is_newtype
 
 let is_instantiable env p =
   try
@@ -2264,22 +2242,27 @@
     end
   in find ty; unmark_type ty; !lowest
 
-let find_expansion_level env path =
-  (* always guarded by a call to [is_newtype], so we *always* have a newtype
-     level. *)
-  match (Env.find_type path env).type_newtype_level with
-  | Some (_, x) -> x
+let find_expansion_scope env path =
+  match (Env.find_type path env).type_expansion_scope with
+  | Some x -> x
   | None -> assert false
+
+let gadt_equations_level = ref None
+
+let get_gadt_equations_level () =
+  match !gadt_equations_level with
+  | None -> assert false
+  | Some x -> x
 
 let add_gadt_equation env source destination =
   (* Format.eprintf "@[add_gadt_equation %s %a@]@."
     (Path.name source) !Btype.print_raw destination; *)
   if local_non_recursive_abbrev !env source destination then begin
     let destination = duplicate_type destination in
-    let source_lev = get_path_scope !env source in
-    let decl =
-      new_declaration (Some (source_lev, get_newtype_level ())) (Some destination)
+    let expansion_scope =
+      max (Path.binding_time source) (get_gadt_equations_level ())
     in
+    let decl = new_declaration (Some expansion_scope) (Some destination) in
     env := Env.add_local_type source decl !env;
     cleanup_abbrev ()
   end
@@ -2426,7 +2409,7 @@
       && is_newtype !env p1 && is_newtype !env p2 ->
         (* Do not use local constraints more than necessary *)
         begin try
-          if find_expansion_level !env p1 > find_expansion_level !env p2 then
+          if find_expansion_scope !env p1 > find_expansion_scope !env p2 then
             unify env t1 (try_expand_once !env t2)
           else
             unify env (try_expand_once !env t1) t2
@@ -2546,7 +2529,7 @@
         when is_instantiable !env path && is_instantiable !env path'
         && !generate_equations ->
           let source, destination =
-            if get_path_scope !env path > get_path_scope !env path'
+            if get_path_scope path > get_path_scope path'
             then  path , t2'
             else  path', t1'
           in
@@ -2874,16 +2857,16 @@
       undo_compress snap;
       raise (Unification_recursive_abbrev (expand_trace !env [(ty1,ty2)]))
 
-let unify_gadt ~newtype_level:lev (env:Env.t ref) ty1 ty2 =
+let unify_gadt ~equations_level:lev (env:Env.t ref) ty1 ty2 =
   try
     univar_pairs := [];
-    newtype_level := Some lev;
+    gadt_equations_level := Some lev;
     set_mode_pattern ~generate:true ~injective:true
                      (fun () -> unify env ty1 ty2);
-    newtype_level := None;
+    gadt_equations_level := None;
     TypePairs.clear unify_eq_set;
   with e ->
-    newtype_level := None;
+    gadt_equations_level := None;
     TypePairs.clear unify_eq_set;
     raise e
 
@@ -4146,8 +4129,6 @@
   let row1 = row_repr row1 and row2 = row_repr row2 in
   let r1, r2, pairs =
     merge_row_fields row1.row_fields row2.row_fields in
-  let r1 = if row2.row_closed then filter_row_fields false r1 else r1 in
-  let r2 = if row1.row_closed then filter_row_fields false r2 else r2 in
   let more1 = repr row1.row_more
   and more2 = repr row2.row_more in
   match more1.desc, more2.desc with
@@ -4499,7 +4480,8 @@
       type_manifest = tm;
       type_private = priv;
       type_variance = decl.type_variance;
-      type_newtype_level = None;
+      type_is_newtype = false;
+      type_expansion_scope = None;
       type_loc = decl.type_loc;
       type_attributes = decl.type_attributes;
       type_immediate = decl.type_immediate;
