--- conflicted
+++ resolved
@@ -1,14 +1,4 @@
 (**************************************************************************)
-<<<<<<< HEAD
-(*                                                                     *)
-(*                                OCaml                                *)
-(*                                                                     *)
-(*                  Fabrice Le Fessant, INRIA Saclay                   *)
-(*                                                                     *)
-(*  Copyright 1999 Institut National de Recherche en Informatique et   *)
-(*     en Automatique.                                                    *)
-(*                                                                     *)
-=======
 (*                                                                        *)
 (*                                 OCaml                                  *)
 (*                                                                        *)
@@ -17,7 +7,6 @@
 (*   Copyright 1999 Institut National de Recherche en Informatique et     *)
 (*     en Automatique.                                                    *)
 (*                                                                        *)
->>>>>>> 0c0884bd
 (*   All rights reserved.  This file is distributed under the terms of    *)
 (*   the GNU Lesser General Public License version 2.1, with the          *)
 (*   special exception on linking described in the file LICENSE.          *)
@@ -316,21 +305,13 @@
       line i ppf "Texp_apply\n";
       expression i ppf e;
       list i label_x_expression ppf l;
-<<<<<<< HEAD
   | Texp_match (e, l1, l2, l3, _partial) ->
-=======
-  | Texp_match (e, l1, l2, _partial) ->
->>>>>>> 0c0884bd
       line i ppf "Texp_match\n";
       expression i ppf e;
       list i case ppf l1;
       list i case ppf l2;
-<<<<<<< HEAD
       list i case ppf l3;
   | Texp_try (e, l1, l2) ->
-=======
-  | Texp_try (e, l) ->
->>>>>>> 0c0884bd
       line i ppf "Texp_try\n";
       expression i ppf e;
       list i case ppf l1;
@@ -670,12 +651,9 @@
       type_extension i ppf e;
   | Tsig_exception ext ->
       line i ppf "Tsig_exception\n";
-<<<<<<< HEAD
       extension_constructor i ppf ext
   | Tsig_effect ext ->
       line i ppf "Psig_effect\n";
-=======
->>>>>>> 0c0884bd
       extension_constructor i ppf ext
   | Tsig_module md ->
       line i ppf "Tsig_module \"%a\"\n" fmt_ident md.md_id;
@@ -782,12 +760,9 @@
       type_extension i ppf te
   | Tstr_exception ext ->
       line i ppf "Tstr_exception\n";
-<<<<<<< HEAD
       extension_constructor i ppf ext;
   | Tstr_effect ext ->
       line i ppf "Pstr_effect\n";
-=======
->>>>>>> 0c0884bd
       extension_constructor i ppf ext;
   | Tstr_module x ->
       line i ppf "Tstr_module\n";
@@ -872,13 +847,8 @@
 
 and record_field i ppf = function
   | _, Overridden (li, e) ->
-<<<<<<< HEAD
-  line i ppf "%a\n" fmt_longident li;
-  expression (i+1) ppf e;
-=======
       line i ppf "%a\n" fmt_longident li;
       expression (i+1) ppf e;
->>>>>>> 0c0884bd
   | _, Kept _ ->
       line i ppf "<kept>"
 
