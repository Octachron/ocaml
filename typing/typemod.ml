--- conflicted
+++ resolved
@@ -640,6 +640,7 @@
                 (get_extension_constructors rem)
                 && Subst.sub_ids_ext ext.ext_type = []
             in
+            if shadowed then print_endline "XXXX" else print_endline "YYYYY";
             mksig (Tsig_exception ext) env loc :: trem,
             (if shadowed then rem else
                Sig_typext(ext.ext_id, ext.ext_type, Text_exception) :: rem),
@@ -867,7 +868,7 @@
     | (Sig_typext(id, ext, es) as component) :: sg ->
         let (sg, val_names, ext_names) as k = aux sg in
         let name = Ident.name id in
-        if StringSet.mem name ext_names then
+        if StringSet.mem name ext_names && Subst.sub_ids_ext ext = [] then
           (* #6510 *)
           match es, sg with
           | Text_first, Sig_typext(id2, ext2, Text_next) :: rest ->
@@ -1542,52 +1543,6 @@
   | Sig_module(id, md, _) -> normalize_modtype env md.md_type
   | _ -> ()
 
-<<<<<<< HEAD
-(* Simplify multiple specifications of a value or an extension in a signature.
-   (Other signature components, e.g. types, modules, etc, are checked for
-   name uniqueness.)  If multiple specifications with the same name,
-   keep only the last (rightmost) one. *)
-
-let rec simplify_modtype mty =
-  match mty with
-    Mty_ident path -> mty
-  | Mty_alias path -> mty
-  | Mty_functor(id, arg, res) -> Mty_functor(id, arg, simplify_modtype res)
-  | Mty_signature sg -> Mty_signature(simplify_signature sg)
-
-and simplify_signature sg =
-  let rec aux = function
-    | [] -> [], StringSet.empty, StringSet.empty
-    | (Sig_value(id, descr) as component) :: sg ->
-        let (sg, val_names, ext_names) as k = aux sg in
-        let name = Ident.name id in
-        if StringSet.mem name val_names then k
-        else (component :: sg, StringSet.add name val_names, ext_names)
-    | (Sig_typext(id, ext, es) as component) :: sg ->
-        let (sg, val_names, ext_names) as k = aux sg in
-        let name = Ident.name id in
-        if StringSet.mem name ext_names && Subst.sub_ids_ext ext = [] then
-          (* #6510 *)
-          match es, sg with
-          | Text_first, Sig_typext(id2, ext2, Text_next) :: rest ->
-              (Sig_typext(id2, ext2, Text_first) :: rest,
-               val_names, ext_names)
-          | _ -> k
-        else
-          (component :: sg, val_names, StringSet.add name ext_names)
-    | Sig_module(id, md, rs) :: sg ->
-        let (sg, val_names, ext_names) = aux sg in
-        let md = {md with md_type = simplify_modtype md.md_type} in
-        (Sig_module(id, md, rs) :: sg, val_names, ext_names)
-    | component :: sg ->
-        let (sg, val_names, ext_names) = aux sg in
-        (component :: sg, val_names, ext_names)
-  in
-  let (sg, _, _) = aux sg in
-  sg
-
-=======
->>>>>>> eb893a56
 (* Extract the module type of a module expression *)
 
 let type_module_type_of env smod =
