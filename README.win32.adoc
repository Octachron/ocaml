= Release notes for the Microsoft Windows ports of OCaml =
:toc: macro

There are no fewer than three ports of OCaml for Microsoft Windows, each
available in 32 and 64-bit versions:

  - native Windows, built with the Microsoft C/C++ Optimizing Compiler
  - native Windows, built using the Mingw-w64 version of GCC
  - Cygwin (http://www.cygwin.com[www.cygwin.com])

Here is a summary of the main differences between these ports:

|=====
|                                        | Native Microsoft       | Native Mingw-w64 | Cygwin
4+^| Third-party software required
| for base bytecode system               | none                   | none             | none
| for `ocamlc -custom`                     | Microsoft Visual C++   | Cygwin           | Cygwin
| for native-code generation             | Microsoft Visual C++   | Cygwin           | Cygwin
4+^| Features
| Speed of bytecode interpreter          | 70%                    | 100%             | 100%
| Replay debugger                        | yes <<tb2,(**)>>       | yes <<tb2,(**)>> | yes
| The Unix library                       | partial                | partial          | full
| The Threads library                    | yes                    | yes              | yes
| The Graphics library                   | yes                    | yes              | no
| Restrictions on generated executables? | none                   | none             | yes <<tb1,(*)>>
|=====

[[tb1]]
(*):: Executables generated by the native GCC package in Cygwin are linked with
the Cygwin DLL and require this to be distributed with your programs.
Executables generated by Microsoft Visual C++ or the Mingw-w64 compilers (even
when run in Cygwin as `i686-w64-mingw32-gcc` or `x86_64-w64-mingw32-gcc`) are
not linked against this DLL. Prior to Cygwin 2.5.2 (the Cygwin version can be
obtained with `uname -r`) the Cygwin DLL is distributed under the GPL, requiring
any programs linked with it to be distributed under a compatible licence. Since
version 2.5.2, the Cygwin DLL is distributed under the LGPLv3 with a static
linking exception meaning that, like executables generated by Microsoft Visual
C++ or the Mingw-w64 compilers, generated executables may be distributed under
terms of your choosing.

[[tb2]]
(**):: The debugger is supported but the "replay" functions are not enabled.
Other functions are available (step, goto, run...).

Cygwin aims to provide a Unix-like environment on Windows, and the build
procedure for it is the same as for other flavours of Unix.  See
link:INSTALL.adoc[] for full instructions.

The native ports require Windows XP or later and naturally the 64-bit versions
need a 64-bit edition of Windows (note that this is both to run *and* build).

The two native Windows ports have to be built differently, and the remainder of
this document gives more information.

toc::[]

== PREREQUISITES

All the Windows ports require a Unix-like build environment.  Although other
methods are available, the officially supported environment for doing this is
32-bit (x86) Cygwin.

Only the `make` Cygwin package is required. `diffutils` is required if you wish
to be able to run the test suite.

Unless you are also compiling the Cygwin port of OCaml, you should not install
the `gcc-core` or `flexdll` packages. If you do, care may be required to ensure
that a particular build is using the correct installation of `flexlink`.

[[bmflex]]
In addition to Cygwin, FlexDLL must also be installed, which is available from
https://github.com/alainfrisch/flexdll. A binary distribution is available;
instructions on how to build FlexDLL from sources, including how to bootstrap
FlexDLL and OCaml are given <<seflexdll,later in this document>>.  Unless you
bootstrap FlexDLL, you will need to ensure that the directory to which you
install FlexDLL is included in your `PATH` environment variable. Note: binary
distributions of FlexDLL are compatible only with Visual Studio 2013 and
earlier; for Visual Studio 2015 and later, you will need to compile the C
objects from source, or build ocaml using the flexdll target.

The base bytecode system (ocamlc, ocaml, ocamllex, ocamlyacc, ...) of all three
ports runs without any additional tools.

== Microsoft Visual C/C++ Ports

=== REQUIREMENTS

The native-code compiler (`ocamlopt`) and static linking of OCaml bytecode with
C code (`ocamlc -custom`) require a Microsoft Visual C/C++ Compiler and the
`flexlink` tool (see <<bmflex,above>>).

Any edition (including Express/Community editions) of Microsoft Visual Studio
2005 or later may be used to provide the required Windows headers and the C
compiler. Additionally, some older Microsoft Windows SDKs include the
Visual C/C++ Compiler.

|=====
|                    | `cl` Version | Express                 | SDK
| Visual Studio 2005 | 14.00.x.x    | 32-bit only <<vs1,(*)>> |
| Visual Studio 2008 | 15.00.x.x    | 32-bit only             | Windows SDK 7.0 also provides 32/64-bit compilers
| Visual Studio 2010 | 16.00.x.x    | 32-bit only             | Windows SDK 7.1 also provides 32/64-bit compilers
| Visual Studio 2012 | 17.00.x.x    | 32/64-bit               |
| Visual Studio 2013 | 18.00.x.x    | 32/64-bit               |
| Visual Studio 2015 | 19.00.x.x    | 32/64-bit               |
| Visual Studio 2017 | 19.10.x.x    | 32/64-bit               |
|=====

[[vs1]]
(*):: Visual C++ 2005 Express Edition does not provide an assembler; this can be
      downloaded separately from
      https://www.microsoft.com/en-gb/download/details.aspx?id=12654

=== COMPILATION FROM THE SOURCES

The command-line tools must be compiled from the Unix source distribution
(`ocaml-X.YY.Z.tar.gz`), which also contains the files modified for Windows.
(Note: you should use cygwin's `tar` command to unpack this archive. If you
use WinZip, you will need to deselect "TAR file smart CR/LF conversion" in
the WinZip Options Window.)

Microsoft Visual C/C++ is designed to be used from special developer mode
Command Prompts which set the environment variables for the required compiler.
There are multiple ways of setting up your environment ready for their use.  The
simplest is to start the appropriate command prompt shortcut from the program
group of the compiler you have installed.

The details differ depending on whether you are using a Windows SDK to provide
the compiler or Microsoft Visual Studio itself.

For the Windows SDK, there is only one command prompt called "CMD Shell" in
versions 6.1 and 7.0 and "Windows SDK 7.1 Command Prompt" in version 7.1. This
launches a Command Prompt which will usually select a `DEBUG` build environment
for the operating system that you are running. You should then run:

  SetEnv /Release /x86

for 32-bit or:

  SetEnv /Release /x64

for 64-bit. For Visual Studio 2005-2013, you need to use one of the shortcuts in
the "Visual Studio Tools" program group under the main program group for the
version of Visual Studio you installed. For Visual Studio 2015 and 2017, you
need to use the shortcuts in the "Windows Desktop Command Prompts" (2015) or
"VC" (2017) group under the "Visual Studio Tools" group.

Unlike `SetEnv` for the Windows SDK, the architecture is selected by using a
different shortcut, rather than by running a command.

For Visual Studio 2005-2010, excluding version-specific prefixes, these are
named "Command Prompt" for 32-bit and "x64 Cross Tools Command Prompt" or
"x64 Win64 Command Prompt" for 64-bit. It does not matter whether you use a
"Cross Tools" or "Win64" version for x64, this simply refers to whether the
compiler itself is a 32-bit or 64-bit program; both produce 64-bit output and
work with OCaml.

For Visual Studio 2012 and 2013, both x86 and x64 Command Prompt shortcuts
indicate if they are the "Native Tools" or "Cross Tools" versions. Visual Studio
2015 and 2017 make the shortcuts even clearer by including the full name of the
architecture.

You cannot at present use a cross-compiler to compile 64-bit OCaml on 32-bit
Windows.

Once you have started a Command Prompt, you can verify that you have the
compiler you are expecting simply by running:

  cl
  Microsoft (R) C/C++ Optimizing Compiler Version 19.00.23506 for x86
  ...

You then need to start Cygwin from this Command Prompt.  Assuming you have
installed it to its default location of `C:\cygwin`, simply run:

  C:\cygwin\bin\mintty -

(note the space and hyphen at the end of the command).

This should open a terminal window and start bash.  You should be able to run
`cl` from this.  You can now change to the top-level directory of the directory
of the OCaml distribution.

The Microsoft Linker is provided by a command called `link` which unfortunately
conflicts with a Cygwin command of the same name.  It is therefore necessary to
ensure that the directory containing the Microsoft C/C++ Compiler appears at
the beginning of `PATH`, before Cygwin's `/usr/bin`.  You can automate this from
the top-level of the OCaml distribution by running:

  eval $(tools/msvs-promote-path)

If you forget to do this, `make world` will fail relatively
quickly as it will be unable to link `ocamlrun`.

Now run:

        cp config/m-nt.h byterun/caml/m.h
        cp config/s-nt.h byterun/caml/s.h

followed by:

        cp config/Makefile.msvc config/Makefile

for 32-bit, or:

        cp config/Makefile.msvc64 config/Makefile

for 64-bit. Then, edit `config/Makefile` as needed, following the comments in
this file. Normally, the only variable that needs to be changed is `PREFIX`,
which indicates where to install everything.

Finally, use `make` to build the system, e.g.

        make world bootstrap opt opt.opt install

After installing, it is not necessary to keep the Cygwin installation (although
you may require it to build additional third party libraries and tools).  You
will need to use `ocamlopt` (or `ocamlc -custom`) from the same Visual Studio or
Windows SDK Command Prompt as you compiled OCaml from, or `ocamlopt` will not
be able to find `cl`.

If you wish to use `ocamlopt` from Cygwin's bash on a regular basis, you may
like to copy the `tools/msvs-promote-path` script and add the `eval` line to
your `~/.bashrc` file.

* The Microsoft Visual C/C++ compiler does not implement "computed gotos", and
  therefore generates inefficient code for `byterun/interp.c`.  Consequently,
  the performance of bytecode programs is about 2/3 of that obtained under
  Unix/GCC,  Cygwin or Mingw-w64 on similar hardware.

* Libraries available in this port: `bigarray`, `dynlink`, `graphics`, `num`,
  `str`, `threads`, and large parts of `unix`.

* The replay debugger is partially supported (no reverse execution).

=== CREDITS

The initial port of Caml Special Light (the ancestor of OCaml) to Windows NT
was done by Kevin Gallo at Microsoft Research, who kindly contributed his
changes to the OCaml project.

== Mingw-w64 Ports

=== REQUIREMENTS

The native-code compiler (`ocamlopt`) and static linking of OCaml bytecode with
C code (`ocamlc -custom`) require the appropriate Mingw-w64 gcc and the
`flexlink` tool (see <<bmflex,above>>). Mingw-w64 gcc is provided by the
`mingw64-i686-gcc-core` package for 32-bit and the `mingw64-x86_64-gcc-core`
package for 64-bit.

  - Do not try to use the Cygwin version of flexdll for this port.

  - The standalone mingw toolchain from the Mingw-w64 project
    (http://mingw-w64.org/) is not supported. Please use the version packaged in
    Cygwin instead.

=== COMPILATION FROM THE SOURCES

The command-line tools must be compiled from the Unix source distribution
(`ocaml-X.YY.Z.tar.gz`), which also contains the files modified for Windows.
(Note: you should use cygwin's `tar` command to unpack this archive. If you
use WinZip, you will need to deselect "TAR file smart CR/LF conversion" in
the WinZip Options Window.)

Now run:

        cp config/m-nt.h byterun/caml/m.h
        cp config/s-nt.h byterun/caml/s.h

followed by:

        cp config/Makefile.mingw config/Makefile

for 32-bit, or:

        cp config/Makefile.mingw64 config/Makefile

for 64-bit. Then, edit `config/Makefile` as needed, following the comments in
this file. Normally, the only variable that needs to be changed is `PREFIX`,
which indicates where to install everything.

Finally, use `make` to build the system, e.g.

        make world bootstrap opt opt.opt install

After installing, you will need to ensure that `ocamlopt` (or `ocamlc -custom`)
can access the C compiler.  You can do this either by using OCaml from Cygwin's
bash or by adding Cygwin's bin directory (e.g. `C:\cygwin\bin`) to your `PATH`.

* Libraries available in this port: `bigarray`, `dynlink`, `graphics`, `num`,
  `str`, `threads`, and large parts of `unix`.

* The replay debugger is partially supported (no reverse execution).

* The default `config/Makefile.mingw` and `config/Makefile.mingw64` pass
  `-static-libgcc` to the linker. For more information on this topic:

  - http://gcc.gnu.org/onlinedocs/gcc-4.9.1/gcc/Link-Options.html#Link-Options
  - http://caml.inria.fr/mantis/view.php?id=6411

[[seflexdll]]
== FlexDLL
Although the core of FlexDLL is necessarily written in C, the `flexlink` program
is, naturally, written in OCaml.  This creates a circular dependency if you wish
to build entirely from sources.  Since OCaml 4.03 and FlexDLL 0.35, it is now
possible to bootstrap the two programs simultaneously.  The process is identical
for both ports.  If you choose to compile this way, it is not necessary to
install FlexDLL separately -- indeed, if you do install FlexDLL separately, you
may need to be careful to ensure that `ocamlopt` picks up the correct `flexlink`
in your `PATH`.

You must place the FlexDLL sources for Version 0.35 or later in the directory
`flexdll/` at the top-level directory of the OCaml distribution.  This can be
done in one of three ways:

 * Extracting the sources from a tarball from
   https://github.com/alainfrisch/flexdll/releases
 * Cloning the git repository by running:
+
  git clone https://github.com/alainfrisch/flexdll.git

 * If you are compiling from a git clone of the OCaml repository, instead of
   using a sources tarball, you can run:
+
  git submodule update --init

OCaml is then compiled as normal for the port you require, except that before
compiling `world`, you must compile `flexdll`, i.e.:

  make flexdll world [bootstrap] opt opt.opt flexlink.opt install

 * You should ignore the error messages that say ocamlopt was not found.
 * `make install` will install FlexDLL by placing `flexlink.exe`
   (and the default manifest file for the Microsoft port) in `bin/` and the
   FlexDLL object files in `lib/`.
 * If you don't include `make flexlink.opt`, `flexlink.exe` will be a
   bytecode program.  `make install` always installs the "best"
   `flexlink.exe` (i.e. there is never a `flexlink.opt.exe` installed).
 * If you have populated `flexdll/`, you *must* run
   `make flexdll`.  If you wish to revert to using an externally
   installed FlexDLL, you must erase the contents of `flexdll/` before
   compiling.

== Unicode support

Prior to version 4.06, all filenames on the OCaml side were assumed
to be encoded using the current 8-bit code page of the system.  Some
Unicode filenames could thus not be represented.  Since version 4.06,
OCaml adds to this legacy mode a new "Unicode" mode, where filenames
are UTF-8 encoded strings.  In addition to filenames,
this applies to environment variables and command-line arguments.

The mode must be decided before building the system, by tweaking
the `WINDOWS_UNICODE` variable in `config/Makefile`.  A value of 1
enables the the new "Unicode" mode, while a value of 0 maintains
the legacy mode.

Technically, both modes use the Windows "wide" API, where filenames
and other strings are made of 16-bit entities, usually interpreted as
UTF-16 encoded strings.

Some more details about the two modes:

 * Unicode mode: OCaml strings are interpreted as being UTF-8 encoded
   and translated to UTF-16 when calling Windows; strings returned by
   Windows are interpreted as UTF-16 and translated to UTF-8 on their
   way back to OCaml.  Additionally, an OCaml string which is not
   valid UTF-8 will be interpreted as being in the current 8-bit code
   page.  This fallback works well in practice, since the chances of
   non-ASCII string encoded in the a 8-bit code page to be a valid
   UTF-8 string are tiny.  This means that filenames
   obtained from e.g. a 8-bit UI or database layer would continue to
   work fine.  Application written for the legacy mode or older
   versions of OCaml might still break if strings returned by
   Windows (e.g. for `Sys.readdir`) are sent to components expecting
   strings encoded in the current code page.

 * Legacy mode: this mode emulates closely the behavior of OCaml <
   4.06 and is thus the safest choice in terms of backward
   compatibility.  In this mode, OCaml programs can only work with
   filenames that can be encoded in the current code page, and the
   same applies to ocaml tools themselves (ocamlc, ocamlopt, etc).

The legacy mode will be deprecated and then removed in future versions
of OCaml.  Users are thus strongly encouraged to use the Unicode mode
and adapt their existing code bases accordingly.

Note: in order for ocaml tools to support Unicode pathnames, it is
necessary to use a version of FlexDLL which has itself been compiled
with OCaml >= 4.06 in Unicode mode.  This is the case for binary distributions
<<<<<<< HEAD
<<<<<<< HEAD
of FlexDLL starting from version 0.37 and above.
=======
of FlexDLL starting from version 0.36 and above.
>>>>>>> 8ba70ff194b66c0a50ffb97d41fe9c4bdf9362d6
=======
of FlexDLL starting from version 0.37 and above.
>>>>>>> 852b595f

== Trademarks

Microsoft, Visual C++, Visual Studio and Windows are registered trademarks of
Microsoft Corporation in the United States and/or other countries.<|MERGE_RESOLUTION|>--- conflicted
+++ resolved
@@ -388,15 +388,7 @@
 Note: in order for ocaml tools to support Unicode pathnames, it is
 necessary to use a version of FlexDLL which has itself been compiled
 with OCaml >= 4.06 in Unicode mode.  This is the case for binary distributions
-<<<<<<< HEAD
-<<<<<<< HEAD
 of FlexDLL starting from version 0.37 and above.
-=======
-of FlexDLL starting from version 0.36 and above.
->>>>>>> 8ba70ff194b66c0a50ffb97d41fe9c4bdf9362d6
-=======
-of FlexDLL starting from version 0.37 and above.
->>>>>>> 852b595f
 
 == Trademarks
 
